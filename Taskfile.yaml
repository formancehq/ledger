# https://taskfile.dev

version: "3"

dotenv:
- .env

vars:
  PKG: "./..."
  FAILFAST: "-failfast"
  TIMEOUT: "10m"
  RUN: ".*"
  TAGS: "-tags json1,netgo"
  BENCH_TIME: "30s"
  BENCH_RESULTS_DIR: "/tmp/benchmarks"
  BENCH_RESULTS_FILE: "/tmp/benchmarks/ledger.txt"
  BENCH_CPU_PROFILE: "/tmp/benchmarks/ledger.cpu.prof"
  BENCH_MEM_PROFILE: "/tmp/benchmarks/ledger.mem.prof"
  VERBOSE: "false"

tasks:
  default:
    cmds:
      - task: lint
      - task: tests:local

  lint:
    cmds:
      - golangci-lint run --fix {{if eq .VERBOSE "true"}}-v{{end}}

  tests:
    cmds:
      - >
        go test {{.TAGS}} {{if eq .VERBOSE "true"}}-v{{end}} -coverpkg {{.PKG}}
        -coverprofile coverage.out -covermode atomic {{.PKG}}

  tests:local:
    cmds:
      - task: tests:local:sqlite
      - task: tests:local:postgres

  tests:local:sqlite:
    cmds:
      - >
        go test {{.TAGS}} {{if eq .VERBOSE "true"}}-v{{end}} {{.FAILFAST}} -coverpkg {{.PKG}}
        -coverprofile coverage.out -covermode atomic
        -run={{.RUN}} -timeout {{.TIMEOUT}} {{.PKG}} |
        sed ''/PASS/s//$(printf "\033[32mPASS\033[0m")/'' |
        sed ''/FAIL/s//$(printf "\033[31mFAIL\033[0m")/'' |
        sed ''/RUN/s//$(printf "\033[34mRUN\033[0m")/''
      - task: print:coverage

  tests:local:postgres:
    deps: [postgres]
    cmds:
      - >
        go test {{.TAGS}} {{if eq .VERBOSE "true"}}-v{{end}} {{.FAILFAST}} -coverpkg {{.PKG}}
        -coverprofile coverage.out -covermode atomic
        -run={{.RUN}} -timeout {{.TIMEOUT}} {{.PKG}} |
        sed ''/PASS/s//$(printf "\033[32mPASS\033[0m")/'' |
        sed ''/FAIL/s//$(printf "\033[31mFAIL\033[0m")/'' |
        sed ''/RUN/s//$(printf "\033[34mRUN\033[0m")/''
      - task: print:coverage
    env:
      NUMARY_STORAGE_DRIVER: "postgres"
      NUMARY_STORAGE_POSTGRES_CONN_STRING: "postgresql://ledger:ledger@127.0.0.1/ledger"

  print:coverage:
    cmds:
      - go tool cover -html=coverage.out -o coverage.html
      - cov-report ./coverage.out
      - echo "To open the html coverage file, use one of the following commands:"
      - echo "open coverage.html on mac"
      - echo "xdg-open coverage.html on linux"
    silent: true

  bench:
    deps: [postgres]
    cmds:
      - mkdir -p {{.BENCH_RESULTS_DIR}}
      - >
        go test {{.TAGS}} {{if eq .VERBOSE "true"}}-v{{end}} {{.PKG}}
        -run=XXX -bench={{.RUN}} -benchmem -benchtime={{.BENCH_TIME}} -timeout {{.TIMEOUT}}
        -cpuprofile {{.BENCH_CPU_PROFILE}} -memprofile {{.BENCH_MEM_PROFILE}}
        | tee {{.BENCH_RESULTS_FILE}}
      - benchstat {{.BENCH_RESULTS_FILE}}
    env:
      NUMARY_STORAGE_DRIVER: "postgres"
      NUMARY_STORAGE_POSTGRES_CONN_STRING: "postgresql://ledger:ledger@127.0.0.1/ledger"

  bench:cpu:
    cmds:
      - go tool pprof -http=":" {{.BENCH_CPU_PROFILE}}

  bench:mem:
    cmds:
      - go tool pprof -http=":" {{.BENCH_MEM_PROFILE}}

  install:
    deps:
    - install:golangci-lint
    - install:perf

  install:golangci-lint:
    cmds:
      - >
        curl -sSfL https://raw.githubusercontent.com/golangci/golangci-lint/master/install.sh |
        sh -s -- -b $(go env GOPATH)/bin latest
      - golangci-lint --version

  install:perf:
    - go install golang.org/x/perf/cmd/...@latest

  postgres:
    cmds:
      - docker compose up -d postgres

  clean:
    cmds:
      - go clean
      - rm -f {{.SERVICE}} coverage.out coverage.html
      - docker compose down -v

  sdk:template:
    desc: Extract templates
    dir: ./sdk
    preconditions:
      - sh: '[ "{{.CLI_ARGS}}" != "" ]'
        msg: Please specify generator as first cli arg (ie "task template -- go")
    cmds:
      - >
        docker run --rm -w /local -v ${PWD}:/local openapitools/openapi-generator-cli:v6.4.0 author
        template -g {{.CLI_ARGS}} -o templates/{{.CLI_ARGS}}

  sdk:generate:
    desc: Generate client code
    dir: ./sdk
    preconditions:
      - sh: '[ "{{.CLI_ARGS}}" != "" ]'
        msg: Please specify generator as first cli arg (ie "task sdk:generate -- go")
    cmds:
      - cp ../pkg/api/controllers/swagger.yaml .
      - sed -i -e "s/LEDGER_VERSION/{{.VERSION}}/g" swagger.yaml
<<<<<<< HEAD
      - rm -rf ./sdks/{{.CLI_ARGS}}
=======
      - rm -rf ./sdks/{{.CLI_ARGS}}/*
>>>>>>> e06520c5
      - >
        docker run --rm -w /local -v ${PWD}:/local openapitools/openapi-generator-cli:v6.4.0 generate
        -i ./swagger.yaml
        -g {{ (split "-" .CLI_ARGS)._0 }}
        -c ./configs/{{.CLI_ARGS}}.yaml
        -o ./sdks/{{.CLI_ARGS}}
        --git-user-id=formancehq
        --git-repo-id=numary-sdk-{{.CLI_ARGS}}
        -p packageVersion={{.VERSION}}

  sdk:test:
    desc: Test client code
    dir: ./sdk
    preconditions:
      - sh: '[ "{{.CLI_ARGS}}" != "" ]'
        msg: Please specify generator as first cli arg (ie "task test -- go")
      - sh: "[[ -e sdks/{{.CLI_ARGS}}/Taskfile.yml ]]"
        msg: "Not Taskfile found. You have to create a taskfile in ./sdks/{{.CLI_ARGS}}/ with a 'test' task"
    vars:
      RANDOM:
        sh: "echo $$"
    cmds:
      - |
        cd ./sdks/{{.CLI_ARGS}}
        task test

  goreleaser:test:pkg:
    desc: Test a package
    cmds:
      - docker run --platform linux/{{.Platform}} --rm --workdir /tmp -v $PWD/dist:/tmp {{.Image}} sh -c '{{.Cmd}} && goreleaser --version'

  goreleaser:test:rpm:
    desc: Tests rpm packages
    vars:
      rpm: "rpm --nodeps -ivh"
    cmds:
      - task: goreleaser:test:pkg
        vars:
          Platform: "amd64"
          Image: fedora
          Cmd: "{{.rpm}} numary_*_linux_amd64.rpm"
      - task: goreleaser:test:pkg
        vars:
          Platform: "arm64"
          Image: fedora
          Cmd: "{{.rpm}} numary_*_linux_arm64.rpm"

  goreleaser:test:deb:
    desc: Tests deb packages
    vars:
      dpkg: "dpkg --ignore-depends=git -i"
    cmds:
      - task: goreleaser:test:pkg
        vars:
          Platform: "amd64"
          Image: ubuntu
          Cmd: "{{.dpkg}} numary_*_linux_amd64.deb"
      - task: goreleaser:test:pkg
        vars:
          Platform: "arm64"
          Image: ubuntu
          Cmd: "{{.dpkg}} numary_*_linux_arm64.deb"

  run:
    cmds:
      - docker compose up -d --remove-orphans

  stop:
    cmds:
      - docker compose stop

  ps:
    cmds:
      - docker compose ps

  rm:
    deps: [stop]
    cmds:
      - docker compose rm -f
      - docker volume prune -f
      - rm -f {{.BENCH_CPU_PROFILE}} {{.BENCH_MEM_PROFILE}}<|MERGE_RESOLUTION|>--- conflicted
+++ resolved
@@ -141,11 +141,7 @@
     cmds:
       - cp ../pkg/api/controllers/swagger.yaml .
       - sed -i -e "s/LEDGER_VERSION/{{.VERSION}}/g" swagger.yaml
-<<<<<<< HEAD
-      - rm -rf ./sdks/{{.CLI_ARGS}}
-=======
       - rm -rf ./sdks/{{.CLI_ARGS}}/*
->>>>>>> e06520c5
       - >
         docker run --rm -w /local -v ${PWD}:/local openapitools/openapi-generator-cli:v6.4.0 generate
         -i ./swagger.yaml
