--- conflicted
+++ resolved
@@ -82,7 +82,6 @@
 			}
 
 			if !upToDate {
-<<<<<<< HEAD
 				assert.AlwaysOrUnreachable(
 					// @todo: replace this with a proper flag detailing wether we're
 					// operating a new version of the binary or not.
@@ -94,11 +93,7 @@
 						"bucket": l.Bucket,
 					},
 				)
-
-				return systemcontroller.ErrBucketOutdated
-=======
 				return ErrBucketOutdated
->>>>>>> 9c596585
 			}
 
 			if err := b.AddLedger(ctx, tx, *l); err != nil {
