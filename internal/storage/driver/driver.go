--- conflicted
+++ resolved
@@ -4,14 +4,10 @@
 	"context"
 	"errors"
 	"fmt"
-<<<<<<< HEAD
-=======
 	"sync"
->>>>>>> 72fa446f
 	"time"
 
 	"github.com/alitto/pond"
-	"github.com/antithesishq/antithesis-sdk-go/assert"
 	"github.com/formancehq/go-libs/v2/metadata"
 	"github.com/formancehq/go-libs/v2/platform/postgres"
 	systemcontroller "github.com/formancehq/ledger/internal/controller/system"
@@ -42,48 +38,8 @@
 	parallelBucketMigrations int
 }
 
-/*
-CreateLedger creates a new ledger in the system and sets up all necessary database objects.
-
-The function follows these steps:
- 1. Create a ledger record in the system store (_system.ledgers table)
- 2. Get the bucket (database schema) for this ledger
- 3. Check if the bucket is already initialized:
-    a. If initialized: Verify it's up to date and add ledger-specific objects to it
-    b. If not initialized: Create the bucket schema with all necessary tables
- 4. Return a ledger store that provides an interface to interact with the ledger
-
-Note: This process is not atomic. If context cancellation occurs between creating
-the ledger record and setting up the bucket, the system could be left in an
-inconsistent state with a ledger record but no corresponding database objects.
-*/
 func (d *Driver) CreateLedger(ctx context.Context, l *ledger.Ledger) (*ledgerstore.Store, error) {
-	// Track whether we've successfully created the ledger in the system store
-	ledgerCreatedInSystemStore := false
-	bucketSetupComplete := false
-
-	// Defer an assertion check that will run when the function exits
-	defer func() {
-		// The invariant we want to check:
-		// Either (1) both steps completed successfully OR (2) neither step completed
-		// If only the ledger was created but bucket setup failed, that's a problem
-		invariantMaintained := (!ledgerCreatedInSystemStore && !bucketSetupComplete) ||
-			(ledgerCreatedInSystemStore && bucketSetupComplete)
-
-		assert.Always(invariantMaintained, "ledger_creation_atomic", map[string]any{
-			"ledger_name":                    l.Name,
-			"bucket":                         l.Bucket,
-			"ledger_created_in_system_store": ledgerCreatedInSystemStore,
-			"bucket_setup_complete":          bucketSetupComplete,
-		})
-	}()
-
-<<<<<<< HEAD
-	// Create ledger record in system store
-	if err := d.systemStore.CreateLedger(ctx, l); err != nil {
-		if errors.Is(postgres.ResolveError(err), postgres.ErrConstraintsFailed{}) {
-			return nil, systemcontroller.ErrLedgerAlreadyExists
-=======
+
 	var ret *ledgerstore.Store
 	err := d.db.RunInTx(ctx, nil, func(ctx context.Context, tx bun.Tx) error {
 		systemStore := systemstore.New(tx)
@@ -93,27 +49,10 @@
 				return systemcontroller.ErrLedgerAlreadyExists
 			}
 			return err
->>>>>>> 72fa446f
-		}
-
-<<<<<<< HEAD
-	// Mark that we've successfully created the ledger in the system store
-	ledgerCreatedInSystemStore = true
-
-	// Get the bucket for this ledger
-	b := d.bucketFactory.Create(l.Bucket)
-	isInitialized, err := b.IsInitialized(ctx)
-	if err != nil {
-		return nil, fmt.Errorf("checking if bucket is initialized: %w", err)
-	}
-
-	if isInitialized {
-		// Bucket exists - check if it's up to date
-		upToDate, err := b.IsUpToDate(ctx)
-=======
+		}
+
 		b := d.bucketFactory.Create(l.Bucket, tx)
 		isInitialized, err := b.IsInitialized(ctx)
->>>>>>> 72fa446f
 		if err != nil {
 			return fmt.Errorf("checking if bucket is initialized: %w", err)
 		}
@@ -127,19 +66,6 @@
 				return systemcontroller.ErrBucketOutdated
 			}
 
-<<<<<<< HEAD
-		// Add ledger-specific objects to the bucket
-		if err := b.AddLedger(ctx, *l); err != nil {
-			return nil, fmt.Errorf("adding ledger to bucket: %w", err)
-		}
-	} else {
-		// Bucket doesn't exist - create it
-		if err := b.Migrate(
-			ctx,
-			migrations.WithLockRetryInterval(d.migratorLockRetryInterval),
-		); err != nil {
-			return nil, fmt.Errorf("migrating bucket: %w", err)
-=======
 			if err := b.AddLedger(ctx, *l); err != nil {
 				return fmt.Errorf("adding ledger to bucket: %w", err)
 			}
@@ -147,7 +73,6 @@
 			if err := b.Migrate(ctx); err != nil {
 				return fmt.Errorf("migrating bucket: %w", err)
 			}
->>>>>>> 72fa446f
 		}
 
 		ret = d.ledgerStoreFactory.Create(b, *l)
@@ -158,15 +83,7 @@
 		return nil, postgres.ResolveError(err)
 	}
 
-<<<<<<< HEAD
-	// Mark that bucket setup is complete
-	bucketSetupComplete = true
-
-	// Create and return a store for interacting with the ledger
-	return d.ledgerStoreFactory.Create(b, *l), nil
-=======
 	return ret, nil
->>>>>>> 72fa446f
 }
 
 func (d *Driver) OpenLedger(ctx context.Context, name string) (*ledgerstore.Store, *ledger.Ledger, error) {
