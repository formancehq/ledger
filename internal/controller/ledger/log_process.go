package ledger

import (
	"context"
	"errors"
	"fmt"

	"go.opentelemetry.io/otel/attribute"
	"go.opentelemetry.io/otel/metric"
	"go.opentelemetry.io/otel/trace"

	"github.com/formancehq/go-libs/v3/logging"
	"github.com/formancehq/go-libs/v3/platform/postgres"
	"github.com/formancehq/go-libs/v3/pointer"

	ledger "github.com/formancehq/ledger/internal"
	ledgerstore "github.com/formancehq/ledger/internal/storage/ledger"
)

type logProcessor[INPUT any, OUTPUT ledger.LogPayload] struct {
	deadLockCounter metric.Int64Counter
	operation       string
}

func newLogProcessor[INPUT any, OUTPUT ledger.LogPayload](operation string, deadlockCounter metric.Int64Counter) *logProcessor[INPUT, OUTPUT] {
	return &logProcessor[INPUT, OUTPUT]{
		operation:       operation,
		deadLockCounter: deadlockCounter,
	}
}

func (lp *logProcessor[INPUT, OUTPUT]) runTx(
	ctx context.Context,
	store Store,
	parameters Parameters[INPUT],
	fn func(ctx context.Context, sqlTX Store, schema *ledger.Schema, parameters Parameters[INPUT]) (*OUTPUT, error),
) (*ledger.Log, *OUTPUT, error) {
	store, _, err := store.BeginTX(ctx, nil)
	if err != nil {
		return nil, nil, fmt.Errorf("failed to start transaction: %w", err)
	}

	log, output, err := lp.runLog(ctx, store, parameters, fn)
	if err != nil {
		if rollbackErr := store.Rollback(ctx); rollbackErr != nil {
			logging.FromContext(ctx).Errorf("failed to rollback transaction: %v", rollbackErr)
		}
		return nil, nil, err
	}

	if parameters.DryRun {
		if rollbackErr := store.Rollback(ctx); rollbackErr != nil {
			logging.FromContext(ctx).Errorf("failed to rollback transaction: %v", rollbackErr)
		}
		return log, output, nil
	}

	if err := store.Commit(ctx); err != nil {
		return nil, nil, fmt.Errorf("failed to commit transaction: %w", err)
	}

	return log, output, nil
}

func (lp *logProcessor[INPUT, OUTPUT]) runLog(
	ctx context.Context,
	store Store,
	parameters Parameters[INPUT],
	fn func(ctx context.Context, sqlTX Store, schema *ledger.Schema, parameters Parameters[INPUT]) (*OUTPUT, error),
) (*ledger.Log, *OUTPUT, error) {

	var schema *ledger.Schema
	if parameters.SchemaVersion != "" {
		var err error
		schema, err = store.FindSchema(ctx, parameters.SchemaVersion)
		if err != nil {
			if errors.Is(err, postgres.ErrNotFound) {
				latestVersion, err := store.FindLatestSchemaVersion(ctx)
				if err != nil {
					return nil, nil, err
				}
				return nil, nil, ErrSchemaNotFound{
					requestedVersion: parameters.SchemaVersion,
					latestVersion:    latestVersion,
				}
			}
			return nil, nil, err
		}
	} else {
		var payload OUTPUT
		if payload.NeedsSchema() {
			// Only allow a missing schema validation if the ledger doesn't have one
			latestVersion, err := store.FindLatestSchemaVersion(ctx)
			if err != nil {
				return nil, nil, err
			}
			if latestVersion != nil {
				return nil, nil, ErrSchemaNotSpecified{
					latestVersion: *latestVersion,
				}
			}
		}
	}

	output, err := fn(ctx, store, schema, parameters)
	if err != nil {
		return nil, nil, err
	}
	log := ledger.NewLog(*output)
	log.IdempotencyKey = parameters.IdempotencyKey
	log.IdempotencyHash = ledger.ComputeIdempotencyHash(parameters.Input)
	log.SchemaVersion = parameters.SchemaVersion

	if schema != nil {
		if err := log.ValidateWithSchema(*schema); err != nil {
			return nil, nil, newErrSchemaValidationError(parameters.SchemaVersion, err)
		}
	}

	err = store.InsertLog(ctx, &log)
	if err != nil {
		return nil, nil, fmt.Errorf("failed to insert log: %w", err)
	}
	logging.FromContext(ctx).Debugf("log inserted with id %d", *log.ID)

	return &log, output, err
}

func (lp *logProcessor[INPUT, OUTPUT]) forgeLog(
	ctx context.Context,
	store Store,
	parameters Parameters[INPUT],
<<<<<<< HEAD
	fn func(ctx context.Context, store Store, schema *ledger.Schema, parameters Parameters[INPUT]) (*OUTPUT, error),
) (*ledger.Log, *OUTPUT, error) {
=======
	fn func(ctx context.Context, store Store, parameters Parameters[INPUT]) (*OUTPUT, error),
) (*ledger.Log, *OUTPUT, bool, error) {
>>>>>>> 4835b766
	if parameters.IdempotencyKey != "" {
		log, output, err := lp.fetchLogWithIK(ctx, store, parameters)
		if err != nil {
			return nil, nil, false, err
		}
		if output != nil {
			return log, output, true, nil
		}
	}

	for {
		log, output, err := lp.runTx(ctx, store, parameters, fn)
		if err != nil {
			switch {
			case errors.Is(err, postgres.ErrDeadlockDetected):
				trace.SpanFromContext(ctx).SetAttributes(attribute.Bool("deadlock", true))
				logging.FromContext(ctx).Info("deadlock detected, retrying...")
				lp.deadLockCounter.Add(ctx, 1, metric.WithAttributes(
					attribute.String("operation", lp.operation),
				))
				continue
			// A log with the IK could have been inserted in the meantime, read again the database to retrieve it
			case errors.Is(err, ledgerstore.ErrIdempotencyKeyConflict{}):
				log, output, err := lp.fetchLogWithIK(ctx, store, parameters)
				if err != nil {
					return nil, nil, false, err
				}
				if output == nil {
					panic("incoherent error, received duplicate IK but log not found in database")
				}

				return log, output, true, nil
			default:
				return nil, nil, false, fmt.Errorf("unexpected error while forging log: %w", err)
			}
		}

		return log, output, false, nil
	}
}

func (lp *logProcessor[INPUT, OUTPUT]) fetchLogWithIK(ctx context.Context, store Store, parameters Parameters[INPUT]) (*ledger.Log, *OUTPUT, error) {
	log, err := store.ReadLogWithIdempotencyKey(ctx, parameters.IdempotencyKey)
	if err != nil && !errors.Is(err, postgres.ErrNotFound) {
		return nil, nil, err
	}
	if err == nil {
		// notes(gfyrag): idempotency hash should never be empty in this case, but data from previous
		// ledger version does not have this field and it cannot be recomputed
		if len(log.IdempotencyHash) > 0 {
			if computedHash := ledger.ComputeIdempotencyHash(parameters.Input); log.IdempotencyHash != computedHash {
				return nil, nil, newErrInvalidIdempotencyInputs(log.IdempotencyKey, log.IdempotencyHash, computedHash)
			}
		}

		return log, pointer.For(log.Data.(OUTPUT)), nil
	}
	return nil, nil, nil
}<|MERGE_RESOLUTION|>--- conflicted
+++ resolved
@@ -130,13 +130,8 @@
 	ctx context.Context,
 	store Store,
 	parameters Parameters[INPUT],
-<<<<<<< HEAD
 	fn func(ctx context.Context, store Store, schema *ledger.Schema, parameters Parameters[INPUT]) (*OUTPUT, error),
-) (*ledger.Log, *OUTPUT, error) {
-=======
-	fn func(ctx context.Context, store Store, parameters Parameters[INPUT]) (*OUTPUT, error),
 ) (*ledger.Log, *OUTPUT, bool, error) {
->>>>>>> 4835b766
 	if parameters.IdempotencyKey != "" {
 		log, output, err := lp.fetchLogWithIK(ctx, store, parameters)
 		if err != nil {
