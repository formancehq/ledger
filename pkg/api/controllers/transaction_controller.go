--- conflicted
+++ resolved
@@ -186,7 +186,6 @@
 		Metadata:  payload.Metadata,
 	}
 
-<<<<<<< HEAD
 	if len(payload.Postings) > 0 {
 		txData := core.TransactionData{
 			Postings:  payload.Postings,
@@ -195,46 +194,10 @@
 			Metadata:  payload.Metadata,
 		}
 		i, err := l.(*ledger.Ledger).ValidatePostings(c.Request.Context(), txData)
-=======
-	var commitRes *ledger.CommitResult
-	var err error
-
-	// With postings
-	if len(payload.Postings) > 0 {
-		fn := l.(*ledger.Ledger).Commit
-		if preview {
-			fn = l.(*ledger.Ledger).CommitPreview
-		}
-
-		commitRes, err = fn(c.Request.Context(), nil,
-			core.TransactionData{
-				Postings:  payload.Postings,
-				Reference: payload.Reference,
-				Metadata:  payload.Metadata,
-				Timestamp: payload.Timestamp,
-			})
-		if err != nil {
-			apierrors.ResponseError(c, err)
-			return
-		}
-	} else { // With script
-		fn := l.(*ledger.Ledger).Execute
-		if preview {
-			fn = l.(*ledger.Ledger).ExecutePreview
-		}
-
-		commitRes, err = fn(c.Request.Context(),
-			core.Script{
-				ScriptCore: payload.Script,
-				Reference:  payload.Reference,
-				Metadata:   payload.Metadata,
-			})
->>>>>>> c8f28e90
 		if err != nil {
 			apierrors.ResponseError(c, ledger.NewTransactionCommitError(i, err))
 			return
 		}
-<<<<<<< HEAD
 		postingsScript := core.TxsToScriptsData(txData)[0]
 		script.Plain = postingsScript.Plain + script.Plain
 	}
@@ -243,11 +206,9 @@
 	if err != nil {
 		apierrors.ResponseError(c, err)
 		return
-=======
->>>>>>> c8f28e90
-	}
-
-	respondWithData[[]core.ExpandedTransaction](c, http.StatusOK, commitRes.GeneratedTransactions)
+	}
+
+	respondWithData[[]core.ExpandedTransaction](c, http.StatusOK, res)
 }
 
 func (ctl *TransactionController) GetTransaction(c *gin.Context) {
@@ -330,7 +291,6 @@
 		return
 	}
 
-<<<<<<< HEAD
 	i, err := l.(*ledger.Ledger).ValidatePostings(c.Request.Context(), txs.Transactions...)
 	if err != nil {
 		apierrors.ResponseError(c, ledger.NewTransactionCommitError(i, err))
@@ -339,9 +299,6 @@
 
 	res, err := l.(*ledger.Ledger).Execute(c.Request.Context(), false,
 		core.TxsToScriptsData(txs.Transactions...)...)
-=======
-	res, err := l.(*ledger.Ledger).Commit(c.Request.Context(), nil, txs.Transactions...)
->>>>>>> c8f28e90
 	if err != nil {
 		apierrors.ResponseError(c, err)
 		return
