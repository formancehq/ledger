package controllers

import (
	"encoding/base64"
	"encoding/json"
	"fmt"
	"net/http"
	"strconv"
	"strings"
	"time"

	"github.com/gin-gonic/gin"
	"github.com/numary/go-libs/sharedapi"
	"github.com/numary/ledger/pkg/core"
	"github.com/numary/ledger/pkg/ledger"
	"github.com/numary/ledger/pkg/storage"
	"github.com/numary/ledger/pkg/storage/sqlstorage"
)

type TransactionController struct{}

func NewTransactionController() TransactionController {
	return TransactionController{}
}

func (ctl *TransactionController) CountTransactions(c *gin.Context) {
	l, _ := c.Get("ledger")

	txQuery := storage.NewTransactionsQuery().
		WithReferenceFilter(c.Query("reference")).
		WithAccountFilter(c.Query("account")).
		WithSourceFilter(c.Query("source")).
		WithDestinationFilter(c.Query("destination"))

	count, err := l.(*ledger.Ledger).CountTransactions(
		c.Request.Context(),
		*txQuery,
	)
	if err != nil {
		ResponseError(c, err)
		return
	}

	c.Header("Count", fmt.Sprint(count))
}

func (ctl *TransactionController) GetTransactions(c *gin.Context) {
	l, _ := c.Get("ledger")

	var cursor sharedapi.Cursor[core.Transaction]
	var txQuery *storage.TransactionsQuery
	var err error

	if c.Query("pagination_token") != "" {
		if c.Query("after") != "" || c.Query("reference") != "" ||
			c.Query("account") != "" || c.Query("source") != "" ||
			c.Query("destination") != "" || c.Query("start_time") != "" ||
			c.Query("end_time") != "" || c.Query("page_size") != "" {
			ResponseError(c, ledger.NewValidationError(
				"no other query params can be set with 'pagination_token'"))
			return
		}

		res, decErr := base64.RawURLEncoding.DecodeString(c.Query("pagination_token"))
		if decErr != nil {
			ResponseError(c, ledger.NewValidationError("invalid query value 'pagination_token'"))
			return
		}

		token := sqlstorage.TxsPaginationToken{}
		if err = json.Unmarshal(res, &token); err != nil {
			ResponseError(c, ledger.NewValidationError("invalid query value 'pagination_token'"))
			return
		}

		txQuery = storage.NewTransactionsQuery().
			WithAfterTxID(token.AfterTxID).
			WithReferenceFilter(token.ReferenceFilter).
			WithAccountFilter(token.AccountFilter).
			WithSourceFilter(token.SourceFilter).
			WithDestinationFilter(token.DestinationFilter).
			WithStartTimeFilter(token.StartTime).
			WithEndTimeFilter(token.EndTime).
<<<<<<< HEAD
			WithPageSize(token.PageSize)

=======
			WithMetadataFilter(token.MetadataFilter).
			WithPageSize(token.PageSize)
>>>>>>> 2bce66b9
	} else {
		var afterTxIDParsed uint64
		if c.Query("after") != "" {
			afterTxIDParsed, err = strconv.ParseUint(c.Query("after"), 10, 64)
			if err != nil {
				ResponseError(c, ledger.NewValidationError("invalid query value 'after'"))
				return
			}
		}

		var startTimeParsed, endTimeParsed time.Time
		if c.Query("start_time") != "" {
			startTimeParsed, err = time.Parse(time.RFC3339, c.Query("start_time"))
			if err != nil {
				ResponseError(c, ledger.NewValidationError("invalid query value 'start_time'"))
				return
			}
		}

		if c.Query("end_time") != "" {
			endTimeParsed, err = time.Parse(time.RFC3339, c.Query("end_time"))
			if err != nil {
				ResponseError(c, ledger.NewValidationError("invalid query value 'end_time'"))
				return
			}
		}

		pageSize, err := getPageSize(c)
		if err != nil {
			ResponseError(c, err)
			return
		}

		txQuery = storage.NewTransactionsQuery().
			WithAfterTxID(afterTxIDParsed).
			WithReferenceFilter(c.Query("reference")).
			WithAccountFilter(c.Query("account")).
			WithSourceFilter(c.Query("source")).
			WithDestinationFilter(c.Query("destination")).
			WithStartTimeFilter(startTimeParsed).
			WithEndTimeFilter(endTimeParsed).
<<<<<<< HEAD
=======
			WithMetadataFilter(c.QueryMap("metadata")).
>>>>>>> 2bce66b9
			WithPageSize(pageSize)
	}

	cursor, err = l.(*ledger.Ledger).GetTransactions(c.Request.Context(), *txQuery)
	if err != nil {
		ResponseError(c, err)
		return
	}

	respondWithCursor[core.Transaction](c, http.StatusOK, cursor)
}

func (ctl *TransactionController) PostTransaction(c *gin.Context) {
	l, _ := c.Get("ledger")

	value, ok := c.GetQuery("preview")
	preview := ok &&
		(strings.ToUpper(value) == "YES" || strings.ToUpper(value) == "TRUE" || value == "1")

	var txData core.TransactionData
	if err := c.ShouldBindJSON(&txData); err != nil {
		ResponseError(c, ledger.NewValidationError("invalid transaction format"))
		return
	}
	if len(txData.Postings) == 0 {
		ResponseError(c, ledger.NewValidationError("transaction has no postings"))
		return
	}

	fn := l.(*ledger.Ledger).Commit
	if preview {
		fn = l.(*ledger.Ledger).CommitPreview
	}

	res, err := fn(c.Request.Context(), []core.TransactionData{txData})
	if err != nil {
		ResponseError(c, err)
		return
	}

	status := http.StatusOK
	if preview {
		status = http.StatusNotModified
	}

	respondWithData[[]core.Transaction](c, status, res.GeneratedTransactions)
}

func (ctl *TransactionController) GetTransaction(c *gin.Context) {
	l, _ := c.Get("ledger")

	txId, err := strconv.ParseUint(c.Param("txid"), 10, 64)
	if err != nil {
		ResponseError(c, ledger.NewValidationError("invalid transaction ID"))
		return
	}

	tx, err := l.(*ledger.Ledger).GetTransaction(c.Request.Context(), txId)
	if err != nil {
		ResponseError(c, err)
		return
	}

	respondWithData[*core.Transaction](c, http.StatusOK, tx)
}

func (ctl *TransactionController) RevertTransaction(c *gin.Context) {
	l, _ := c.Get("ledger")

	txId, err := strconv.ParseUint(c.Param("txid"), 10, 64)
	if err != nil {
		ResponseError(c, ledger.NewValidationError("invalid transaction ID"))
		return
	}

	tx, err := l.(*ledger.Ledger).RevertTransaction(c.Request.Context(), txId)
	if err != nil {
		ResponseError(c, err)
		return
	}

	respondWithData[*core.Transaction](c, http.StatusOK, tx)
}

func (ctl *TransactionController) PostTransactionMetadata(c *gin.Context) {
	l, _ := c.Get("ledger")

	var m core.Metadata
	if err := c.ShouldBindJSON(&m); err != nil {
		ResponseError(c, ledger.NewValidationError("invalid metadata format"))
		return
	}

	txId, err := strconv.ParseUint(c.Param("txid"), 10, 64)
	if err != nil {
		ResponseError(c, ledger.NewValidationError("invalid transaction ID"))
		return
	}

	_, err = l.(*ledger.Ledger).GetTransaction(c.Request.Context(), txId)
	if err != nil {
		ResponseError(c, err)
		return
	}

	if err := l.(*ledger.Ledger).SaveMeta(c.Request.Context(),
		core.MetaTargetTypeTransaction, txId, m); err != nil {
		ResponseError(c, err)
		return
	}

	respondWithNoContent(c)
}

func (ctl *TransactionController) PostTransactionsBatch(c *gin.Context) {
	l, _ := c.Get("ledger")

	var txs core.Transactions
	if err := c.ShouldBindJSON(&txs); err != nil {
		ResponseError(c, ledger.NewValidationError("invalid transactions format"))
		return
	}

	res, err := l.(*ledger.Ledger).Commit(c.Request.Context(), txs.Transactions)
	if err != nil {
		ResponseError(c, err)
		return
	}

	respondWithData[[]core.Transaction](c, http.StatusOK, res.GeneratedTransactions)
}<|MERGE_RESOLUTION|>--- conflicted
+++ resolved
@@ -81,13 +81,8 @@
 			WithDestinationFilter(token.DestinationFilter).
 			WithStartTimeFilter(token.StartTime).
 			WithEndTimeFilter(token.EndTime).
-<<<<<<< HEAD
-			WithPageSize(token.PageSize)
-
-=======
 			WithMetadataFilter(token.MetadataFilter).
 			WithPageSize(token.PageSize)
->>>>>>> 2bce66b9
 	} else {
 		var afterTxIDParsed uint64
 		if c.Query("after") != "" {
@@ -129,10 +124,7 @@
 			WithDestinationFilter(c.Query("destination")).
 			WithStartTimeFilter(startTimeParsed).
 			WithEndTimeFilter(endTimeParsed).
-<<<<<<< HEAD
-=======
 			WithMetadataFilter(c.QueryMap("metadata")).
->>>>>>> 2bce66b9
 			WithPageSize(pageSize)
 	}
 
