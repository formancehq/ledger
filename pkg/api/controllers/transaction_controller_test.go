package controllers_test

import (
	"context"
	"database/sql"
	"encoding/base64"
	"encoding/json"
	"fmt"
	"net/http"
	"net/url"
	"os"
	"strconv"
	"testing"
	"time"

	"github.com/formancehq/go-libs/sharedapi"
	"github.com/numary/ledger/internal/pgtesting"
	"github.com/numary/ledger/pkg/api"
	"github.com/numary/ledger/pkg/api/apierrors"
	"github.com/numary/ledger/pkg/api/controllers"
	"github.com/numary/ledger/pkg/api/internal"
	"github.com/numary/ledger/pkg/core"
	"github.com/numary/ledger/pkg/ledger"
	"github.com/numary/ledger/pkg/ledgertesting"
	"github.com/numary/ledger/pkg/storage"
	"github.com/numary/ledger/pkg/storage/sqlstorage"
	"github.com/stretchr/testify/require"
	"go.uber.org/fx"
)

func TestPostTransactions(t *testing.T) {
	type testCase struct {
		name               string
		payload            []controllers.PostTransaction
		expectedStatusCode int
		expectedRes        sharedapi.BaseResponse[[]core.ExpandedTransaction]
		expectedErr        apierrors.ErrorResponse
	}

	var now = time.Now().Round(time.Second).UTC()

	testCases := []testCase{
		{
			name: "no postings or script",
			payload: []controllers.PostTransaction{
				{},
			},
			expectedStatusCode: http.StatusBadRequest,
			expectedErr: apierrors.ErrorResponse{
				ErrorCode:    apierrors.ErrScriptNoScript,
				ErrorMessage: "[NO_SCRIPT] no script to execute",
				Details:      apierrors.EncodeLink("no script to execute"),
			},
		},
		{
			name: "postings nominal",
			payload: []controllers.PostTransaction{
				{
					Postings: core.Postings{
						{
							Source:      "world",
							Destination: "central_bank",
							Amount:      core.NewMonetaryInt(1000),
							Asset:       "USB",
						},
					},
				},
			},
			expectedStatusCode: http.StatusOK,
			expectedRes: sharedapi.BaseResponse[[]core.ExpandedTransaction]{
				Data: &[]core.ExpandedTransaction{{
					Transaction: core.Transaction{
						TransactionData: core.TransactionData{
							Postings: core.Postings{
								{
									Source:      "world",
									Destination: "central_bank",
									Amount:      core.NewMonetaryInt(1000),
									Asset:       "USB",
								},
							},
						},
					},
				}},
			},
		},
		{
			name: "postings asset with digit",
			payload: []controllers.PostTransaction{
				{
					Postings: core.Postings{
						{
							Source:      "world",
							Destination: "central_bank",
							Amount:      core.NewMonetaryInt(1000),
							Asset:       "US1234D",
						},
					},
				},
			},
			expectedStatusCode: http.StatusOK,
			expectedRes: sharedapi.BaseResponse[[]core.ExpandedTransaction]{
				Data: &[]core.ExpandedTransaction{{
					Transaction: core.Transaction{
						TransactionData: core.TransactionData{
							Postings: core.Postings{
								{
									Source:      "world",
									Destination: "central_bank",
									Amount:      core.NewMonetaryInt(1000),
									Asset:       "US1234D",
								},
							},
						},
					},
				}},
			},
		},
		{
			name: "postings negative amount",
			payload: []controllers.PostTransaction{
				{
					Postings: core.Postings{
						{
							Source:      "world",
							Destination: "central_bank",
							Amount:      core.NewMonetaryInt(-1000),
							Asset:       "USB",
						},
					},
				},
			},
			expectedStatusCode: http.StatusBadRequest,
			expectedErr: apierrors.ErrorResponse{
				ErrorCode:    apierrors.ErrValidation,
				ErrorMessage: "processing tx 0: negative amount",
			},
		},
		{
			name: "postings wrong asset with symbol",
			payload: []controllers.PostTransaction{
				{
					Postings: core.Postings{
						{
							Source:      "world",
							Destination: "central_bank",
							Amount:      core.NewMonetaryInt(1000),
							Asset:       "@TOK",
						},
					},
				},
			},
			expectedStatusCode: http.StatusBadRequest,
			expectedErr: apierrors.ErrorResponse{
				ErrorCode:    apierrors.ErrValidation,
				ErrorMessage: "processing tx 0: invalid asset",
			},
		},
		{
			name: "postings wrong asset with digit as first char",
			payload: []controllers.PostTransaction{
				{
					Postings: core.Postings{
						{
							Source:      "world",
							Destination: "central_bank",
							Amount:      core.NewMonetaryInt(1000),
							Asset:       "1TOK",
						},
					},
				},
			},
			expectedStatusCode: http.StatusBadRequest,
			expectedErr: apierrors.ErrorResponse{
				ErrorCode:    apierrors.ErrValidation,
				ErrorMessage: "processing tx 0: invalid asset",
			},
		},
		{
			name: "postings bad address",
			payload: []controllers.PostTransaction{
				{
					Postings: core.Postings{
						{
							Source:      "world",
							Destination: "#fake",
							Amount:      core.NewMonetaryInt(1000),
							Asset:       "TOK",
						},
					},
				},
			},
			expectedStatusCode: http.StatusBadRequest,
			expectedErr: apierrors.ErrorResponse{
				ErrorCode:    apierrors.ErrValidation,
				ErrorMessage: "processing tx 0: invalid destination address",
			},
		},
		{
			name: "postings insufficient funds",
			payload: []controllers.PostTransaction{
				{
					Postings: core.Postings{
						{
							Source:      "foo",
							Destination: "bar",
							Amount:      core.NewMonetaryInt(1000),
							Asset:       "TOK",
						},
					},
				},
			},
			expectedStatusCode: http.StatusBadRequest,
			expectedErr: apierrors.ErrorResponse{
				ErrorCode:    apierrors.ErrInsufficientFund,
				ErrorMessage: "[INSUFFICIENT_FUND] account had insufficient funds",
				Details:      apierrors.EncodeLink("account had insufficient funds"),
			},
		},
		{
			name: "postings reference conflict",
			payload: []controllers.PostTransaction{
				{
					Postings: core.Postings{
						{
							Source:      "world",
							Destination: "bar",
							Amount:      core.NewMonetaryInt(1000),
							Asset:       "TOK",
						},
					},
					Reference: "ref",
				},
				{
					Postings: core.Postings{
						{
							Source:      "world",
							Destination: "bar",
							Amount:      core.NewMonetaryInt(1000),
							Asset:       "TOK",
						},
					},
					Reference: "ref",
				},
			},
			expectedStatusCode: http.StatusConflict,
			expectedErr: apierrors.ErrorResponse{
				ErrorCode:    apierrors.ErrConflict,
				ErrorMessage: "conflict error on reference",
			},
		},
		{
			name: "postings with specified timestamp",
			payload: []controllers.PostTransaction{
				{
					Postings: core.Postings{
						{
							Source:      "world",
							Destination: "bar",
							Amount:      core.NewMonetaryInt(1000),
							Asset:       "TOK",
						},
					},
					Timestamp: now,
				},
			},
			expectedStatusCode: http.StatusOK,
			expectedRes: sharedapi.BaseResponse[[]core.ExpandedTransaction]{
				Data: &[]core.ExpandedTransaction{{
					Transaction: core.Transaction{
						TransactionData: core.TransactionData{
							Postings: core.Postings{
								{
									Source:      "world",
									Destination: "bar",
									Amount:      core.NewMonetaryInt(1000),
									Asset:       "TOK",
								},
							},
						},
					},
				}},
			},
		},
		{
			name: "postings with specified timestamp prior to last tx",
			payload: []controllers.PostTransaction{
				{
					Postings: core.Postings{
						{
							Source:      "world",
							Destination: "bar",
							Amount:      core.NewMonetaryInt(1000),
							Asset:       "TOK",
						},
					},
					Timestamp: now,
				},
				{
					Postings: core.Postings{
						{
							Source:      "world",
							Destination: "bar",
							Amount:      core.NewMonetaryInt(1000),
							Asset:       "TOK",
						},
					},
					Timestamp: now.Add(-time.Second),
				},
			},
			expectedStatusCode: http.StatusBadRequest,
			expectedErr: apierrors.ErrorResponse{
				ErrorCode:    apierrors.ErrValidation,
				ErrorMessage: "processing tx 0: cannot pass a date prior to the last transaction",
			},
		},
		{
			name: "script nominal",
			payload: []controllers.PostTransaction{{
				Script: core.Script{
					Plain: `
					send [COIN 100] (
					  source = @world
					  destination = @centralbank
					)
					send [COIN 100] (
					  source = @centralbank
					  destination = @users:001
					)`,
				},
			}},
			expectedStatusCode: http.StatusOK,
			expectedRes: sharedapi.BaseResponse[[]core.ExpandedTransaction]{
				Data: &[]core.ExpandedTransaction{{
					Transaction: core.Transaction{
						TransactionData: core.TransactionData{
							Postings: core.Postings{
								{
									Source:      "world",
									Destination: "centralbank",
									Amount:      core.NewMonetaryInt(100),
									Asset:       "COIN",
								},
								{
									Source:      "centralbank",
									Destination: "users:001",
									Amount:      core.NewMonetaryInt(100),
									Asset:       "COIN",
								},
							},
						},
					},
				}},
			},
		},
		{
			name: "script with set_account_meta",
			payload: []controllers.PostTransaction{{
				Script: core.ScriptCore{
					Plain: `
					send [TOK 1000] (
					  source = @world
					  destination = @bar
					)
					set_account_meta(@bar, "foo", "bar")
					`,
				},
			}},
			expectedStatusCode: http.StatusOK,
			expectedRes: sharedapi.BaseResponse[[]core.ExpandedTransaction]{
				Data: &[]core.ExpandedTransaction{{
					Transaction: core.Transaction{
						TransactionData: core.TransactionData{
							Postings: core.Postings{
								{
									Source:      "world",
									Destination: "bar",
									Amount:      core.NewMonetaryInt(1000),
									Asset:       "TOK",
								},
							},
						},
					},
				}},
			},
		},
		{
			name: "script failure with insufficient funds",
			payload: []controllers.PostTransaction{{
				Script: core.Script{
					Plain: `
					send [COIN 100] (
					  source = @centralbank
					  destination = @users:001
					)`,
				},
			}},
			expectedStatusCode: http.StatusBadRequest,
			expectedErr: apierrors.ErrorResponse{
				ErrorCode:    apierrors.ErrInsufficientFund,
				ErrorMessage: "[INSUFFICIENT_FUND] account had insufficient funds",
				Details:      apierrors.EncodeLink("account had insufficient funds"),
			},
		},
		{
			name: "script failure with metadata override",
			payload: []controllers.PostTransaction{{
				Script: core.Script{
					Plain: `
					set_tx_meta("priority", "low")

					send [USD/2 99] (
						source=@world
						destination=@user:001
					)`,
				},
				Metadata: core.Metadata{
					"priority": json.RawMessage(`"high"`),
				},
			}},
			expectedStatusCode: http.StatusBadRequest,
			expectedErr: apierrors.ErrorResponse{
				ErrorCode:    apierrors.ErrScriptMetadataOverride,
				ErrorMessage: "[METADATA_OVERRIDE] cannot override metadata from script",
				Details:      apierrors.EncodeLink("cannot override metadata from script"),
			},
		},
<<<<<<< HEAD
		{
			name: "script with set_account_meta",
			payload: []controllers.PostTransaction{{
				Script: core.Script{
					Plain: `
					send [TOK 1000] (
					  source = @world
					  destination = @bar
					)
					set_account_meta(@bar, "foo", "bar")
					`,
				},
			}},
			expectedStatusCode: http.StatusOK,
			expectedRes: sharedapi.BaseResponse[[]core.ExpandedTransaction]{
				Data: &[]core.ExpandedTransaction{{
					Transaction: core.Transaction{
						TransactionData: core.TransactionData{
							Postings: core.Postings{
								{
									Source:      "world",
									Destination: "bar",
									Amount:      core.NewMonetaryInt(1000),
									Asset:       "TOK",
								},
							},
							Metadata: core.Metadata{
								"set_account_meta": map[string]core.Metadata{
									"bar": {
										"foo": map[string]any{
											"type": "string", "value": "bar",
										},
									},
								},
							},
						},
					},
				}},
			},
		},
		{
			name: "postings and script",
			payload: []controllers.PostTransaction{{
				Postings: core.Postings{
					{
						Source:      "world",
						Destination: "alice",
						Amount:      core.NewMonetaryInt(100),
						Asset:       "COIN",
					},
				},
				Script: core.Script{
					Plain: `
					send [COIN 100] (
					  source = @world
					  destination = @bob
					)`,
				}},
			},
			expectedStatusCode: http.StatusOK,
			expectedRes: sharedapi.BaseResponse[[]core.ExpandedTransaction]{
				Data: &[]core.ExpandedTransaction{{
					Transaction: core.Transaction{
						TransactionData: core.TransactionData{
							Postings: core.Postings{
								{
									Source:      "world",
									Destination: "alice",
									Amount:      core.NewMonetaryInt(100),
									Asset:       "COIN",
								},
								{
									Source:      "world",
									Destination: "bob",
									Amount:      core.NewMonetaryInt(100),
									Asset:       "COIN",
								},
							},
						},
					},
				}},
			},
		},
=======
>>>>>>> 6596bfdf
	}

	internal.RunTest(t, fx.Invoke(func(lc fx.Lifecycle, api *api.API) {
		lc.Append(fx.Hook{
			OnStart: func(ctx context.Context) error {
				for _, tc := range testCases {
					t.Run(tc.name, func(t *testing.T) {
						for i := 0; i < len(tc.payload)-1; i++ {
							rsp := internal.PostTransaction(t, api, tc.payload[i], false)
							require.Equal(t, http.StatusOK, rsp.Result().StatusCode)
							txs, ok := internal.DecodeSingleResponse[[]core.ExpandedTransaction](t, rsp.Body)
							require.True(t, ok)
							require.Len(t, txs, 1)
							if !tc.payload[i].Timestamp.IsZero() {
								require.Equal(t, tc.payload[i].Timestamp, txs[0].Timestamp)
							}
						}
						tcIndex := 0
						if len(tc.payload) > 0 {
							tcIndex = len(tc.payload) - 1
						}
						rsp := internal.PostTransaction(t, api, tc.payload[tcIndex], false)
						require.Equal(t, tc.expectedStatusCode, rsp.Result().StatusCode, rsp.Body.String())

						if tc.expectedStatusCode != http.StatusOK {
							actualErr := apierrors.ErrorResponse{}
							if internal.Decode(t, rsp.Body, &actualErr) {
								require.Equal(t, tc.expectedErr.ErrorCode, actualErr.ErrorCode, actualErr.ErrorMessage)
								require.Equal(t, tc.expectedErr.ErrorMessage, actualErr.ErrorMessage)
								require.Equal(t, tc.expectedErr.Details, actualErr.Details)
							}
						} else {
							txs, ok := internal.DecodeSingleResponse[[]core.ExpandedTransaction](t, rsp.Body)
							require.True(t, ok)
							require.Len(t, txs, 1)
							require.Equal(t, (*tc.expectedRes.Data)[0].Postings, txs[0].Postings)
							require.Equal(t, len((*tc.expectedRes.Data)[0].Metadata), len(txs[0].Metadata))
							if !tc.payload[tcIndex].Timestamp.IsZero() {
								require.Equal(t, tc.payload[tcIndex].Timestamp, txs[0].Timestamp)
							}
						}
					})
				}

				return nil
			},
		})
	}))
}

func TestPostTransactionsPreview(t *testing.T) {
	script := `
	send [COIN 100] (
	  source = @world
	  destination = @centralbank
	)`

	internal.RunTest(t, fx.Invoke(func(lc fx.Lifecycle, api *api.API, driver storage.Driver[ledger.Store]) {
		lc.Append(fx.Hook{
			OnStart: func(ctx context.Context) error {
				store := internal.GetLedgerStore(t, driver, ctx)

				t.Run("postings true", func(t *testing.T) {
					rsp := internal.PostTransaction(t, api, controllers.PostTransaction{
						Postings: core.Postings{
							{
								Source:      "world",
								Destination: "central_bank",
								Amount:      core.NewMonetaryInt(1000),
								Asset:       "USD",
							},
						},
					}, true)
					require.Equal(t, http.StatusOK, rsp.Result().StatusCode)
					txs, ok := internal.DecodeSingleResponse[[]core.ExpandedTransaction](t, rsp.Body)
					require.True(t, ok)
					require.Len(t, txs, 1)

					cursor, err := store.GetTransactions(ctx, *ledger.NewTransactionsQuery())
					require.NoError(t, err)
					require.Len(t, cursor.Data, 0)
				})

				t.Run("script true", func(t *testing.T) {
					rsp := internal.PostTransaction(t, api, controllers.PostTransaction{
						Script: core.Script{
							Plain: script,
						},
					}, true)
					require.Equal(t, http.StatusOK, rsp.Result().StatusCode)
					txs, ok := internal.DecodeSingleResponse[[]core.ExpandedTransaction](t, rsp.Body)
					require.True(t, ok)
					require.Len(t, txs, 1)

					cursor, err := store.GetTransactions(ctx, *ledger.NewTransactionsQuery())
					require.NoError(t, err)
					require.Len(t, cursor.Data, 0)
				})

				t.Run("postings false", func(t *testing.T) {
					rsp := internal.PostTransaction(t, api, controllers.PostTransaction{
						Postings: core.Postings{
							{
								Source:      "world",
								Destination: "central_bank",
								Amount:      core.NewMonetaryInt(1000),
								Asset:       "USD",
							},
						},
						Reference: "refPostings",
					}, false)
					require.Equal(t, http.StatusOK, rsp.Result().StatusCode)
					txs, ok := internal.DecodeSingleResponse[[]core.ExpandedTransaction](t, rsp.Body)
					require.True(t, ok)
					require.Len(t, txs, 1)

					cursor, err := store.GetTransactions(ctx, *ledger.NewTransactionsQuery())
					require.NoError(t, err)
					require.Len(t, cursor.Data, 1)
					require.Equal(t, "refPostings", cursor.Data[0].Reference)
				})

				t.Run("script false", func(t *testing.T) {
					rsp := internal.PostTransaction(t, api, controllers.PostTransaction{
						Script: core.Script{
							Plain: script,
						},
						Reference: "refScript",
					}, false)
					require.Equal(t, http.StatusOK, rsp.Result().StatusCode)
					txs, ok := internal.DecodeSingleResponse[[]core.ExpandedTransaction](t, rsp.Body)
					require.True(t, ok)
					require.Len(t, txs, 1)

					cursor, err := store.GetTransactions(ctx, *ledger.NewTransactionsQuery())
					require.NoError(t, err)
					require.Len(t, cursor.Data, 2)
					require.Equal(t, "refScript", cursor.Data[0].Reference)
				})

				return nil
			},
		})
	}))
}

func TestPostTransactionInvalidBody(t *testing.T) {
	internal.RunTest(t, fx.Invoke(func(lc fx.Lifecycle, api *api.API) {
		lc.Append(fx.Hook{
			OnStart: func(ctx context.Context) error {
				t.Run("no JSON", func(t *testing.T) {
					rsp := internal.NewPostOnLedger(t, api, "/transactions", "invalid")
					require.Equal(t, http.StatusBadRequest, rsp.Result().StatusCode, rsp.Body.String())

					err := sharedapi.ErrorResponse{}
					internal.Decode(t, rsp.Body, &err)
					require.EqualValues(t, sharedapi.ErrorResponse{
						ErrorCode:    apierrors.ErrValidation,
						ErrorMessage: "invalid transaction format",
					}, err)
				})

				t.Run("JSON without postings", func(t *testing.T) {
					rsp := internal.NewPostOnLedger(t, api, "/transactions", core.Account{Address: "addr"})
					require.Equal(t, http.StatusBadRequest, rsp.Result().StatusCode, rsp.Body.String())

					err := sharedapi.ErrorResponse{}
					internal.Decode(t, rsp.Body, &err)
					require.EqualValues(t, sharedapi.ErrorResponse{
						ErrorCode:    apierrors.ErrScriptNoScript,
						ErrorMessage: "[NO_SCRIPT] no script to execute",
					}, err)
				})

				return nil
			},
		})
	}))
}

func TestPostTransactionMetadata(t *testing.T) {
	internal.RunTest(t, fx.Invoke(func(lc fx.Lifecycle, api *api.API) {
		lc.Append(fx.Hook{
			OnStart: func(ctx context.Context) error {
				rsp := internal.PostTransaction(t, api, controllers.PostTransaction{
					Postings: core.Postings{
						{
							Source:      "world",
							Destination: "central_bank",
							Amount:      core.NewMonetaryInt(1000),
							Asset:       "USD",
						},
					},
				}, false)
				require.Equal(t, http.StatusOK, rsp.Result().StatusCode)

				t.Run("valid", func(t *testing.T) {
					rsp = internal.PostTransactionMetadata(t, api, 0, core.Metadata{
						"foo": json.RawMessage(`"bar"`),
					})
					require.Equal(t, http.StatusNoContent, rsp.Result().StatusCode)

					rsp = internal.GetTransaction(api, 0)
					require.Equal(t, http.StatusOK, rsp.Result().StatusCode)
					ret, _ := internal.DecodeSingleResponse[core.ExpandedTransaction](t, rsp.Body)
					require.EqualValues(t, core.Metadata{
						"foo": "bar",
					}, ret.Metadata)
				})

				t.Run("different metadata on same key should replace it", func(t *testing.T) {
					rsp = internal.PostTransactionMetadata(t, api, 0, core.Metadata{
						"foo": "baz",
					})
					require.Equal(t, http.StatusNoContent, rsp.Result().StatusCode)

					rsp = internal.GetTransaction(api, 0)
					require.Equal(t, http.StatusOK, rsp.Result().StatusCode)
					ret, _ := internal.DecodeSingleResponse[core.ExpandedTransaction](t, rsp.Body)
					require.EqualValues(t, core.Metadata{
						"foo": "baz",
					}, ret.Metadata)
				})

				t.Run("transaction not found", func(t *testing.T) {
					rsp = internal.PostTransactionMetadata(t, api, 42, core.Metadata{
						"foo": "baz",
					})
					require.Equal(t, http.StatusNotFound, rsp.Result().StatusCode)

					err := sharedapi.ErrorResponse{}
					internal.Decode(t, rsp.Body, &err)
					require.EqualValues(t, sharedapi.ErrorResponse{
						ErrorCode:    apierrors.ErrNotFound,
						ErrorMessage: "transaction not found",
					}, err)
				})

				t.Run("no JSON", func(t *testing.T) {
					rsp = internal.NewPostOnLedger(t, api, "/transactions/0/metadata", "invalid")
					require.Equal(t, http.StatusBadRequest, rsp.Result().StatusCode)

					err := sharedapi.ErrorResponse{}
					internal.Decode(t, rsp.Body, &err)
					require.EqualValues(t, sharedapi.ErrorResponse{
						ErrorCode:    apierrors.ErrValidation,
						ErrorMessage: "invalid metadata format",
					}, err)
				})

				t.Run("invalid txid", func(t *testing.T) {
					rsp = internal.NewPostOnLedger(t, api, "/transactions/invalid/metadata", core.Metadata{
						"foo": json.RawMessage(`"bar"`),
					})
					require.Equal(t, http.StatusBadRequest, rsp.Result().StatusCode)

					err := sharedapi.ErrorResponse{}
					internal.Decode(t, rsp.Body, &err)
					require.EqualValues(t, sharedapi.ErrorResponse{
						ErrorCode:    apierrors.ErrValidation,
						ErrorMessage: "invalid transaction ID",
					}, err)
				})

				return nil
			},
		})
	}))
}

func TestGetTransaction(t *testing.T) {
	internal.RunTest(t, fx.Invoke(func(lc fx.Lifecycle, api *api.API) {
		lc.Append(fx.Hook{
			OnStart: func(ctx context.Context) error {
				rsp := internal.PostTransaction(t, api, controllers.PostTransaction{
					Postings: core.Postings{
						{
							Source:      "world",
							Destination: "central_bank",
							Amount:      core.NewMonetaryInt(1000),
							Asset:       "USD",
						},
					},
					Reference: "ref",
				}, false)
				require.Equal(t, http.StatusOK, rsp.Result().StatusCode)

				t.Run("valid txid", func(t *testing.T) {
					rsp = internal.GetTransaction(api, 0)
					require.Equal(t, http.StatusOK, rsp.Result().StatusCode)

					ret, _ := internal.DecodeSingleResponse[core.ExpandedTransaction](t, rsp.Body)
					require.EqualValues(t, core.Postings{
						{
							Source:      "world",
							Destination: "central_bank",
							Amount:      core.NewMonetaryInt(1000),
							Asset:       "USD",
						},
					}, ret.Postings)
					require.EqualValues(t, 0, ret.ID)
					require.EqualValues(t, core.Metadata{}, ret.Metadata)
					require.EqualValues(t, "ref", ret.Reference)
					require.NotEmpty(t, ret.Timestamp)
					require.EqualValues(t, core.AccountsAssetsVolumes{
						"world": core.AssetsVolumes{
							"USD": {
								Input:  core.NewMonetaryInt(0),
								Output: core.NewMonetaryInt(0),
							},
						},
						"central_bank": core.AssetsVolumes{
							"USD": {
								Input:  core.NewMonetaryInt(0),
								Output: core.NewMonetaryInt(0),
							},
						},
					}, ret.PreCommitVolumes)
					require.EqualValues(t, core.AccountsAssetsVolumes{
						"world": core.AssetsVolumes{
							"USD": {
								Input:  core.NewMonetaryInt(0),
								Output: core.NewMonetaryInt(1000),
							},
						},
						"central_bank": core.AssetsVolumes{
							"USD": {
								Input:  core.NewMonetaryInt(1000),
								Output: core.NewMonetaryInt(0),
							},
						},
					}, ret.PostCommitVolumes)
				})

				t.Run("unknown txid", func(t *testing.T) {
					rsp = internal.GetTransaction(api, 42)
					require.Equal(t, http.StatusNotFound, rsp.Result().StatusCode)

					err := sharedapi.ErrorResponse{}
					internal.Decode(t, rsp.Body, &err)
					require.EqualValues(t, sharedapi.ErrorResponse{
						ErrorCode:    apierrors.ErrNotFound,
						ErrorMessage: "transaction not found",
					}, err)
				})

				t.Run("invalid txid", func(t *testing.T) {
					rsp = internal.NewGetOnLedger(api, "/transactions/invalid")
					require.Equal(t, http.StatusBadRequest, rsp.Result().StatusCode)

					err := sharedapi.ErrorResponse{}
					internal.Decode(t, rsp.Body, &err)
					require.EqualValues(t, sharedapi.ErrorResponse{
						ErrorCode:    apierrors.ErrValidation,
						ErrorMessage: "invalid transaction ID",
					}, err)
				})

				return nil
			},
		})
	}))
}

func TestGetTransactions(t *testing.T) {
	internal.RunTest(t, fx.Invoke(func(lc fx.Lifecycle, api *api.API, driver storage.Driver[ledger.Store]) {
		lc.Append(fx.Hook{
			OnStart: func(ctx context.Context) error {
				now := time.Now().UTC()
				tx1 := core.ExpandedTransaction{
					Transaction: core.Transaction{
						TransactionData: core.TransactionData{
							Postings: core.Postings{
								{
									Source:      "world",
									Destination: "central_bank1",
									Amount:      core.NewMonetaryInt(1000),
									Asset:       "USD",
								},
							},
							Reference: "ref:001",
							Timestamp: now.Add(-3 * time.Hour),
						},
					},
				}
				tx2 := core.ExpandedTransaction{
					Transaction: core.Transaction{
						ID: 1,
						TransactionData: core.TransactionData{
							Postings: core.Postings{
								{
									Source:      "world",
									Destination: "central_bank2",
									Amount:      core.NewMonetaryInt(1000),
									Asset:       "USD",
								},
							},
							Metadata: core.Metadata{
								"foo": "bar",
							},
							Reference: "ref:002",
							Timestamp: now.Add(-2 * time.Hour),
						},
					},
				}
				tx3 := core.ExpandedTransaction{
					Transaction: core.Transaction{
						ID: 2,
						TransactionData: core.TransactionData{
							Postings: core.Postings{
								{
									Source:      "central_bank1",
									Destination: "alice",
									Amount:      core.NewMonetaryInt(10),
									Asset:       "USD",
								},
							},
							Reference: "ref:003",
							Metadata: core.Metadata{
								"priority": "high",
							},
							Timestamp: now.Add(-1 * time.Hour),
						},
					},
				}
				store := internal.GetLedgerStore(t, driver, ctx)
				err := store.Commit(context.Background(), tx1, tx2, tx3)
				require.NoError(t, err)

				rsp := internal.CountTransactions(api, url.Values{})
				require.Equal(t, http.StatusOK, rsp.Result().StatusCode)
				require.Equal(t, "3", rsp.Header().Get("Count"))

				var tx1Timestamp, tx2Timestamp time.Time
				t.Run("all", func(t *testing.T) {
					rsp = internal.GetTransactions(api, url.Values{})
					require.Equal(t, http.StatusOK, rsp.Result().StatusCode)
					cursor := internal.DecodeCursorResponse[core.ExpandedTransaction](t, rsp.Body)
					// all transactions
					require.Len(t, cursor.Data, 3)
					require.Equal(t, cursor.Data[0].ID, uint64(2))
					require.Equal(t, cursor.Data[1].ID, uint64(1))
					require.Equal(t, cursor.Data[2].ID, uint64(0))

					tx1Timestamp = cursor.Data[1].Timestamp
					tx2Timestamp = cursor.Data[0].Timestamp
				})

				t.Run("metadata", func(t *testing.T) {
					rsp = internal.GetTransactions(api, url.Values{
						"metadata[priority]": []string{"high"},
					})
					require.Equal(t, http.StatusOK, rsp.Result().StatusCode)
					cursor := internal.DecodeCursorResponse[core.ExpandedTransaction](t, rsp.Body)

					require.Len(t, cursor.Data, 1)
					require.Equal(t, cursor.Data[0].ID, tx3.ID)
				})

				t.Run("after", func(t *testing.T) {
					rsp = internal.GetTransactions(api, url.Values{
						"after": []string{"1"},
					})
					require.Equal(t, http.StatusOK, rsp.Result().StatusCode)
					cursor := internal.DecodeCursorResponse[core.ExpandedTransaction](t, rsp.Body)
					// 1 transaction: txid 0
					require.Len(t, cursor.Data, 1)
					require.Equal(t, cursor.Data[0].ID, uint64(0))
				})

				t.Run("invalid after", func(t *testing.T) {
					rsp = internal.GetTransactions(api, url.Values{
						"after": []string{"invalid"},
					})
					require.Equal(t, http.StatusBadRequest, rsp.Result().StatusCode)

					err := sharedapi.ErrorResponse{}
					internal.Decode(t, rsp.Body, &err)
					require.EqualValues(t, sharedapi.ErrorResponse{
						ErrorCode:    apierrors.ErrValidation,
						ErrorMessage: "invalid query value 'after'",
					}, err)
				})

				t.Run("reference", func(t *testing.T) {
					rsp = internal.GetTransactions(api, url.Values{
						"reference": []string{"ref:001"},
					})
					require.Equal(t, http.StatusOK, rsp.Result().StatusCode)
					cursor := internal.DecodeCursorResponse[core.ExpandedTransaction](t, rsp.Body)
					// 1 transaction: txid 0
					require.Len(t, cursor.Data, 1)
					require.Equal(t, cursor.Data[0].ID, uint64(0))
				})

				t.Run("destination", func(t *testing.T) {
					rsp = internal.GetTransactions(api, url.Values{
						"destination": []string{"central_bank1"},
					})
					require.Equal(t, http.StatusOK, rsp.Result().StatusCode)
					cursor := internal.DecodeCursorResponse[core.ExpandedTransaction](t, rsp.Body)
					// 1 transaction: txid 0
					require.Len(t, cursor.Data, 1)
					require.Equal(t, cursor.Data[0].ID, uint64(0))
				})

				t.Run("source", func(t *testing.T) {
					rsp = internal.GetTransactions(api, url.Values{
						"source": []string{"world"},
					})
					require.Equal(t, http.StatusOK, rsp.Result().StatusCode)
					cursor := internal.DecodeCursorResponse[core.ExpandedTransaction](t, rsp.Body)
					// 2 transactions: txid 0 and txid 1
					require.Len(t, cursor.Data, 2)
					require.Equal(t, cursor.Data[0].ID, uint64(1))
					require.Equal(t, cursor.Data[1].ID, uint64(0))
				})

				t.Run("account", func(t *testing.T) {
					rsp = internal.GetTransactions(api, url.Values{
						"account": []string{"world"},
					})
					require.Equal(t, http.StatusOK, rsp.Result().StatusCode)
					cursor := internal.DecodeCursorResponse[core.ExpandedTransaction](t, rsp.Body)
					// 2 transactions: txid 0 and txid 1
					require.Len(t, cursor.Data, 2)
					require.Equal(t, cursor.Data[0].ID, uint64(1))
					require.Equal(t, cursor.Data[1].ID, uint64(0))
				})

				t.Run("account no result", func(t *testing.T) {
					rsp = internal.GetTransactions(api, url.Values{
						"account": []string{"central"},
					})
					require.Equal(t, http.StatusOK, rsp.Result().StatusCode)
					cursor := internal.DecodeCursorResponse[core.ExpandedTransaction](t, rsp.Body)
					require.Len(t, cursor.Data, 0)
				})

				t.Run("account regex expr", func(t *testing.T) {
					rsp = internal.GetTransactions(api, url.Values{
						"account": []string{"central.*"},
					})
					require.Equal(t, http.StatusOK, rsp.Result().StatusCode)
					cursor := internal.DecodeCursorResponse[core.ExpandedTransaction](t, rsp.Body)
					require.Len(t, cursor.Data, 3)
				})

				t.Run("time range", func(t *testing.T) {
					rsp = internal.GetTransactions(api, url.Values{
						"start_time": []string{tx1Timestamp.Format(time.RFC3339)},
						"end_time":   []string{tx2Timestamp.Format(time.RFC3339)},
					})
					require.Equal(t, http.StatusOK, rsp.Result().StatusCode)
					cursor := internal.DecodeCursorResponse[core.ExpandedTransaction](t, rsp.Body)
					// 1 transaction: txid 1
					require.Len(t, cursor.Data, 1)
				})

				t.Run("only start time", func(t *testing.T) {
					rsp = internal.GetTransactions(api, url.Values{
						"start_time": []string{time.Now().Add(time.Second).Format(time.RFC3339)},
					})
					require.Equal(t, http.StatusOK, rsp.Result().StatusCode)
					cursor := internal.DecodeCursorResponse[core.ExpandedTransaction](t, rsp.Body)
					// no transaction
					require.Len(t, cursor.Data, 0)
				})

				t.Run("only end time", func(t *testing.T) {
					rsp = internal.GetTransactions(api, url.Values{
						"end_time": []string{time.Now().Add(time.Second).Format(time.RFC3339)},
					})
					require.Equal(t, http.StatusOK, rsp.Result().StatusCode)
					cursor := internal.DecodeCursorResponse[core.ExpandedTransaction](t, rsp.Body)
					// all transactions
					require.Len(t, cursor.Data, 3)
				})

				t.Run("invalid start time", func(t *testing.T) {
					rsp = internal.GetTransactions(api, url.Values{
						"start_time": []string{"invalid time"},
					})
					require.Equal(t, http.StatusBadRequest, rsp.Result().StatusCode)

					err := sharedapi.ErrorResponse{}
					internal.Decode(t, rsp.Body, &err)
					require.EqualValues(t, sharedapi.ErrorResponse{
						ErrorCode:    apierrors.ErrValidation,
						ErrorMessage: "invalid query value 'start_time'",
					}, err)
				})

				t.Run("invalid end time", func(t *testing.T) {
					rsp = internal.GetTransactions(api, url.Values{
						"end_time": []string{"invalid time"},
					})
					require.Equal(t, http.StatusBadRequest, rsp.Result().StatusCode)

					err := sharedapi.ErrorResponse{}
					internal.Decode(t, rsp.Body, &err)
					require.EqualValues(t, sharedapi.ErrorResponse{
						ErrorCode:    apierrors.ErrValidation,
						ErrorMessage: "invalid query value 'end_time'",
					}, err)
				})

				to := sqlstorage.TxsPaginationToken{}
				raw, err := json.Marshal(to)
				require.NoError(t, err)
				t.Run("valid empty pagination_token", func(t *testing.T) {
					rsp = internal.GetTransactions(api, url.Values{
						"pagination_token": []string{base64.RawURLEncoding.EncodeToString(raw)},
					})
					require.Equal(t, http.StatusOK, rsp.Result().StatusCode, rsp.Body.String())
				})

				t.Run("valid empty pagination_token with any other param is forbidden", func(t *testing.T) {
					rsp = internal.GetTransactions(api, url.Values{
						"pagination_token": []string{base64.RawURLEncoding.EncodeToString(raw)},
						"after":            []string{"1"},
					})
					require.Equal(t, http.StatusBadRequest, rsp.Result().StatusCode, rsp.Body.String())

					err := sharedapi.ErrorResponse{}
					internal.Decode(t, rsp.Body, &err)
					require.EqualValues(t, sharedapi.ErrorResponse{
						ErrorCode:    apierrors.ErrValidation,
						ErrorMessage: "no other query params can be set with 'pagination_token'",
					}, err)
				})

				t.Run("invalid pagination_token", func(t *testing.T) {
					rsp = internal.GetTransactions(api, url.Values{
						"pagination_token": []string{"invalid"},
					})
					require.Equal(t, http.StatusBadRequest, rsp.Result().StatusCode, rsp.Body.String())

					err := sharedapi.ErrorResponse{}
					internal.Decode(t, rsp.Body, &err)
					require.EqualValues(t, sharedapi.ErrorResponse{
						ErrorCode:    apierrors.ErrValidation,
						ErrorMessage: "invalid query value 'pagination_token'",
					}, err)
				})

				t.Run("invalid pagination_token not base64", func(t *testing.T) {
					rsp = internal.GetTransactions(api, url.Values{
						"pagination_token": []string{"@!/"},
					})
					require.Equal(t, http.StatusBadRequest, rsp.Result().StatusCode, rsp.Body.String())

					err := sharedapi.ErrorResponse{}
					internal.Decode(t, rsp.Body, &err)
					require.EqualValues(t, sharedapi.ErrorResponse{
						ErrorCode:    apierrors.ErrValidation,
						ErrorMessage: "invalid query value 'pagination_token'",
					}, err)
				})

				return nil
			},
		})
	}))
}

func TestGetTransactionsWithPageSize(t *testing.T) {
	internal.RunTest(t, fx.Invoke(func(lc fx.Lifecycle, api *api.API, driver storage.Driver[ledger.Store]) {
		lc.Append(fx.Hook{
			OnStart: func(ctx context.Context) error {
				now := time.Now().UTC()
				store := internal.GetLedgerStore(t, driver, context.Background())

				for i := 0; i < 3*controllers.MaxPageSize; i++ {
					tx := core.ExpandedTransaction{
						Transaction: core.Transaction{
							ID: uint64(i),
							TransactionData: core.TransactionData{
								Postings: core.Postings{
									{
										Source:      "world",
										Destination: fmt.Sprintf("account:%d", i),
										Amount:      core.NewMonetaryInt(1000),
										Asset:       "USD",
									},
								},
								Timestamp: now,
							},
						},
					}
					require.NoError(t, store.Commit(ctx, tx))
				}

				t.Run("invalid page size", func(t *testing.T) {
					rsp := internal.GetTransactions(api, url.Values{
						"page_size": []string{"nan"},
					})
					require.Equal(t, http.StatusBadRequest, rsp.Result().StatusCode, rsp.Body.String())

					err := sharedapi.ErrorResponse{}
					internal.Decode(t, rsp.Body, &err)
					require.EqualValues(t, sharedapi.ErrorResponse{
						ErrorCode:    apierrors.ErrValidation,
						ErrorMessage: controllers.ErrInvalidPageSize.Error(),
					}, err)
				})
				t.Run("page size over maximum", func(t *testing.T) {
					httpResponse := internal.GetTransactions(api, url.Values{
						"page_size": []string{fmt.Sprintf("%d", 2*controllers.MaxPageSize)},
					})
					require.Equal(t, http.StatusOK, httpResponse.Result().StatusCode, httpResponse.Body.String())

					cursor := internal.DecodeCursorResponse[core.ExpandedTransaction](t, httpResponse.Body)
					require.Len(t, cursor.Data, controllers.MaxPageSize)
					require.Equal(t, cursor.PageSize, controllers.MaxPageSize)
					require.NotEmpty(t, cursor.Next)
					require.True(t, cursor.HasMore)
				})
				t.Run("with page size greater than max count", func(t *testing.T) {
					httpResponse := internal.GetTransactions(api, url.Values{
						"page_size": []string{fmt.Sprintf("%d", controllers.MaxPageSize)},
						"after":     []string{fmt.Sprintf("%d", controllers.MaxPageSize-100)},
					})
					require.Equal(t, http.StatusOK, httpResponse.Result().StatusCode, httpResponse.Body.String())

					cursor := internal.DecodeCursorResponse[core.ExpandedTransaction](t, httpResponse.Body)
					require.Len(t, cursor.Data, controllers.MaxPageSize-100)
					require.Equal(t, cursor.PageSize, controllers.MaxPageSize)
					require.Empty(t, cursor.Next)
					require.False(t, cursor.HasMore)
				})
				t.Run("with page size lower than max count", func(t *testing.T) {
					httpResponse := internal.GetTransactions(api, url.Values{
						"page_size": []string{fmt.Sprintf("%d", controllers.MaxPageSize/10)},
					})
					require.Equal(t, http.StatusOK, httpResponse.Result().StatusCode, httpResponse.Body.String())

					cursor := internal.DecodeCursorResponse[core.ExpandedTransaction](t, httpResponse.Body)
					require.Len(t, cursor.Data, controllers.MaxPageSize/10)
					require.Equal(t, cursor.PageSize, controllers.MaxPageSize/10)
					require.NotEmpty(t, cursor.Next)
					require.True(t, cursor.HasMore)
				})

				return nil
			},
		})
	}))
}

type transaction struct {
	core.ExpandedTransaction
	PreCommitVolumes  accountsVolumes `json:"preCommitVolumes,omitempty"`
	PostCommitVolumes accountsVolumes `json:"postCommitVolumes,omitempty"`
}
type accountsVolumes map[string]assetsVolumes
type assetsVolumes map[string]core.VolumesWithBalance

func TestTransactionsVolumes(t *testing.T) {
	internal.RunTest(t, fx.Invoke(func(lc fx.Lifecycle, api *api.API, driver storage.Driver[ledger.Store]) {
		lc.Append(fx.Hook{
			OnStart: func(ctx context.Context) error {

				// Single posting - single asset
				worldAliceUSD := core.NewMonetaryInt(100)

				rsp := internal.PostTransaction(t, api,
					controllers.PostTransaction{
						Postings: core.Postings{
							{
								Source:      "world",
								Destination: "alice",
								Amount:      worldAliceUSD,
								Asset:       "USD",
							},
						},
					}, false)
				require.Equal(t, http.StatusOK, rsp.Result().StatusCode)
				txs, ok := internal.DecodeSingleResponse[[]transaction](t, rsp.Body)
				require.True(t, ok)
				require.Len(t, txs, 1)

				expPreVolumes := accountsVolumes{
					"alice": assetsVolumes{
						"USD": core.VolumesWithBalance{
							Input:   core.NewMonetaryInt(0),
							Output:  core.NewMonetaryInt(0),
							Balance: core.NewMonetaryInt(0),
						},
					},
					"world": assetsVolumes{
						"USD": core.VolumesWithBalance{
							Input:   core.NewMonetaryInt(0),
							Output:  core.NewMonetaryInt(0),
							Balance: core.NewMonetaryInt(0),
						},
					},
				}

				expPostVolumes := accountsVolumes{
					"alice": assetsVolumes{
						"USD": core.VolumesWithBalance{
							Input:   worldAliceUSD,
							Output:  core.NewMonetaryInt(0),
							Balance: worldAliceUSD,
						},
					},
					"world": assetsVolumes{
						"USD": core.VolumesWithBalance{
							Input:   core.NewMonetaryInt(0),
							Output:  worldAliceUSD,
							Balance: worldAliceUSD.Neg(),
						},
					},
				}

				require.Equal(t, expPreVolumes, txs[0].PreCommitVolumes)
				require.Equal(t, expPostVolumes, txs[0].PostCommitVolumes)

				rsp = internal.GetTransactions(api, url.Values{})
				require.Equal(t, http.StatusOK, rsp.Result().StatusCode)
				cursor := internal.DecodeCursorResponse[transaction](t, rsp.Body)
				require.Len(t, cursor.Data, 1)

				require.Equal(t, expPreVolumes, cursor.Data[0].PreCommitVolumes)
				require.Equal(t, expPostVolumes, cursor.Data[0].PostCommitVolumes)

				prevVolAliceUSD := expPostVolumes["alice"]["USD"]

				// Single posting - single asset

				aliceBobUSD := core.NewMonetaryInt(93)

				rsp = internal.PostTransaction(t, api,
					controllers.PostTransaction{
						Postings: core.Postings{
							{
								Source:      "alice",
								Destination: "bob",
								Amount:      aliceBobUSD,
								Asset:       "USD",
							},
						},
					}, false)
				require.Equal(t, http.StatusOK, rsp.Result().StatusCode)
				txs, ok = internal.DecodeSingleResponse[[]transaction](t, rsp.Body)
				require.True(t, ok)
				require.Len(t, txs, 1)

				expPreVolumes = accountsVolumes{
					"alice": assetsVolumes{
						"USD": prevVolAliceUSD,
					},
					"bob": assetsVolumes{
						"USD": core.VolumesWithBalance{
							Input:   core.NewMonetaryInt(0),
							Output:  core.NewMonetaryInt(0),
							Balance: core.NewMonetaryInt(0),
						},
					},
				}

				expPostVolumes = accountsVolumes{
					"alice": assetsVolumes{
						"USD": core.VolumesWithBalance{
							Input:   prevVolAliceUSD.Input,
							Output:  prevVolAliceUSD.Output.Add(aliceBobUSD),
							Balance: prevVolAliceUSD.Input.Sub(prevVolAliceUSD.Output).Sub(aliceBobUSD),
						},
					},
					"bob": assetsVolumes{
						"USD": core.VolumesWithBalance{
							Input:   aliceBobUSD,
							Output:  core.NewMonetaryInt(0),
							Balance: aliceBobUSD,
						},
					},
				}

				require.Equal(t, expPreVolumes, txs[0].PreCommitVolumes)
				require.Equal(t, expPostVolumes, txs[0].PostCommitVolumes)

				rsp = internal.GetTransactions(api, url.Values{})
				require.Equal(t, http.StatusOK, rsp.Result().StatusCode)
				cursor = internal.DecodeCursorResponse[transaction](t, rsp.Body)
				require.Len(t, cursor.Data, 2)

				require.Equal(t, expPreVolumes, cursor.Data[0].PreCommitVolumes)
				require.Equal(t, expPostVolumes, cursor.Data[0].PostCommitVolumes)

				prevVolAliceUSD = expPostVolumes["alice"]["USD"]
				prevVolBobUSD := expPostVolumes["bob"]["USD"]

				// Multi posting - single asset

				worldBobEUR := core.NewMonetaryInt(156)
				bobAliceEUR := core.NewMonetaryInt(3)

				rsp = internal.PostTransaction(t, api,
					controllers.PostTransaction{
						Postings: core.Postings{
							{
								Source:      "world",
								Destination: "bob",
								Amount:      worldBobEUR,
								Asset:       "EUR",
							},
							{
								Source:      "bob",
								Destination: "alice",
								Amount:      bobAliceEUR,
								Asset:       "EUR",
							},
						},
					}, false)
				require.Equal(t, http.StatusOK, rsp.Result().StatusCode)
				txs, ok = internal.DecodeSingleResponse[[]transaction](t, rsp.Body)
				require.True(t, ok)
				require.Len(t, txs, 1)

				expPreVolumes = accountsVolumes{
					"alice": assetsVolumes{
						"EUR": core.VolumesWithBalance{
							Input:   core.NewMonetaryInt(0),
							Output:  core.NewMonetaryInt(0),
							Balance: core.NewMonetaryInt(0),
						},
					},
					"bob": assetsVolumes{
						"EUR": core.VolumesWithBalance{
							Input:   core.NewMonetaryInt(0),
							Output:  core.NewMonetaryInt(0),
							Balance: core.NewMonetaryInt(0),
						},
					},
					"world": assetsVolumes{
						"EUR": core.VolumesWithBalance{
							Input:   core.NewMonetaryInt(0),
							Output:  core.NewMonetaryInt(0),
							Balance: core.NewMonetaryInt(0),
						},
					},
				}

				expPostVolumes = accountsVolumes{
					"alice": assetsVolumes{
						"EUR": core.VolumesWithBalance{
							Input:   bobAliceEUR,
							Output:  core.NewMonetaryInt(0),
							Balance: bobAliceEUR,
						},
					},
					"bob": assetsVolumes{
						"EUR": core.VolumesWithBalance{
							Input:   worldBobEUR,
							Output:  bobAliceEUR,
							Balance: worldBobEUR.Sub(bobAliceEUR),
						},
					},
					"world": assetsVolumes{
						"EUR": core.VolumesWithBalance{
							Input:   core.NewMonetaryInt(0),
							Output:  worldBobEUR,
							Balance: worldBobEUR.Neg(),
						},
					},
				}

				require.Equal(t, expPreVolumes, txs[0].PreCommitVolumes)
				require.Equal(t, expPostVolumes, txs[0].PostCommitVolumes)

				rsp = internal.GetTransactions(api, url.Values{})
				require.Equal(t, http.StatusOK, rsp.Result().StatusCode)
				cursor = internal.DecodeCursorResponse[transaction](t, rsp.Body)
				require.Len(t, cursor.Data, 3)

				require.Equal(t, expPreVolumes, cursor.Data[0].PreCommitVolumes)
				require.Equal(t, expPostVolumes, cursor.Data[0].PostCommitVolumes)

				prevVolAliceEUR := expPostVolumes["alice"]["EUR"]
				prevVolBobEUR := expPostVolumes["bob"]["EUR"]

				// Multi postings - multi assets

				bobAliceUSD := core.NewMonetaryInt(1)
				aliceBobEUR := core.NewMonetaryInt(2)

				rsp = internal.PostTransaction(t, api,
					controllers.PostTransaction{
						Postings: core.Postings{
							{
								Source:      "bob",
								Destination: "alice",
								Amount:      bobAliceUSD,
								Asset:       "USD",
							},
							{
								Source:      "alice",
								Destination: "bob",
								Amount:      aliceBobEUR,
								Asset:       "EUR",
							},
						},
					}, false)
				require.Equal(t, http.StatusOK, rsp.Result().StatusCode)
				txs, ok = internal.DecodeSingleResponse[[]transaction](t, rsp.Body)
				require.True(t, ok)
				require.Len(t, txs, 1)

				expPreVolumes = accountsVolumes{
					"alice": assetsVolumes{
						"EUR": prevVolAliceEUR,
						"USD": prevVolAliceUSD,
					},
					"bob": assetsVolumes{
						"EUR": prevVolBobEUR,
						"USD": prevVolBobUSD,
					},
				}

				expPostVolumes = accountsVolumes{
					"alice": assetsVolumes{
						"EUR": core.VolumesWithBalance{
							Input:   prevVolAliceEUR.Input,
							Output:  prevVolAliceEUR.Output.Add(aliceBobEUR),
							Balance: prevVolAliceEUR.Balance.Sub(aliceBobEUR),
						},
						"USD": core.VolumesWithBalance{
							Input:   prevVolAliceUSD.Input.Add(bobAliceUSD),
							Output:  prevVolAliceUSD.Output,
							Balance: prevVolAliceUSD.Balance.Add(bobAliceUSD),
						},
					},
					"bob": assetsVolumes{
						"EUR": core.VolumesWithBalance{
							Input:   prevVolBobEUR.Input.Add(aliceBobEUR),
							Output:  prevVolBobEUR.Output,
							Balance: prevVolBobEUR.Balance.Add(aliceBobEUR),
						},
						"USD": core.VolumesWithBalance{
							Input:   prevVolBobUSD.Input,
							Output:  prevVolBobUSD.Output.Add(bobAliceUSD),
							Balance: prevVolBobUSD.Balance.Sub(bobAliceUSD),
						},
					},
				}

				require.Equal(t, expPreVolumes, txs[0].PreCommitVolumes)
				require.Equal(t, expPostVolumes, txs[0].PostCommitVolumes)

				rsp = internal.GetTransactions(api, url.Values{})
				require.Equal(t, http.StatusOK, rsp.Result().StatusCode)
				cursor = internal.DecodeCursorResponse[transaction](t, rsp.Body)
				require.Len(t, cursor.Data, 4)

				require.Equal(t, expPreVolumes, cursor.Data[0].PreCommitVolumes)
				require.Equal(t, expPostVolumes, cursor.Data[0].PostCommitVolumes)

				return nil
			},
		})
	}))
}

func TestTooManyClient(t *testing.T) {
	internal.RunTest(t, fx.Invoke(func(lc fx.Lifecycle, api *api.API, driver storage.Driver[ledger.Store]) {
		lc.Append(fx.Hook{
			OnStart: func(ctx context.Context) error {
				if ledgertesting.StorageDriverName() != "postgres" {
					return nil
				}
				if os.Getenv("NUMARY_STORAGE_POSTGRES_CONN_STRING") != "" { // Use of external server, ignore this test
					return nil
				}

				store, _, err := driver.GetLedgerStore(context.Background(), "quickstart", true)
				require.NoError(t, err)

				// Grab all potential connections
				for i := 0; i < pgtesting.MaxConnections; i++ {
					tx, err := store.(*sqlstorage.Store).Schema().BeginTx(context.Background(), &sql.TxOptions{})
					require.NoError(t, err)
					defer func(tx *sql.Tx) {
						if err := tx.Rollback(); err != nil {
							panic(err)
						}
					}(tx)
				}

				rsp := internal.GetTransactions(api, url.Values{})
				require.Equal(t, http.StatusServiceUnavailable, rsp.Result().StatusCode)
				return nil
			},
		})
	}))
}

func TestRevertTransaction(t *testing.T) {
	internal.RunTest(t, fx.Invoke(func(lc fx.Lifecycle, api *api.API, driver storage.Driver[ledger.Store]) {
		lc.Append(fx.Hook{
			OnStart: func(ctx context.Context) error {
				rsp := internal.PostTransaction(t, api, controllers.PostTransaction{
					Postings: core.Postings{
						{
							Source:      "world",
							Destination: "alice",
							Amount:      core.NewMonetaryInt(100),
							Asset:       "USD",
						},
					},
					Reference: "ref:23434656",
					Metadata: core.Metadata{
						"foo1": "bar1",
					},
				}, false)
				require.Equal(t, http.StatusOK, rsp.Result().StatusCode)

				rsp = internal.PostTransaction(t, api, controllers.PostTransaction{
					Postings: core.Postings{
						{
							Source:      "world",
							Destination: "bob",
							Amount:      core.NewMonetaryInt(100),
							Asset:       "USD",
						},
					},
					Reference: "ref:534646",
					Metadata: core.Metadata{
						"foo2": "bar2",
					},
				}, false)
				require.Equal(t, http.StatusOK, rsp.Result().StatusCode)

				rsp = internal.PostTransaction(t, api, controllers.PostTransaction{
					Postings: core.Postings{
						{
							Source:      "alice",
							Destination: "bob",
							Amount:      core.NewMonetaryInt(3),
							Asset:       "USD",
						},
					},
					Reference: "ref:578632",
					Metadata: core.Metadata{
						"foo3": "bar3",
					},
				}, false)
				require.Equal(t, http.StatusOK, rsp.Result().StatusCode)

				rsp = internal.GetTransactions(api, url.Values{})
				require.Equal(t, http.StatusOK, rsp.Result().StatusCode)
				cursor := internal.DecodeCursorResponse[core.ExpandedTransaction](t, rsp.Body)
				require.Len(t, cursor.Data, 3)
				require.Equal(t, uint64(2), cursor.Data[0].ID)

				revertedTxID := cursor.Data[0].ID

				t.Run("first revert should succeed", func(t *testing.T) {
					rsp := internal.RevertTransaction(api, revertedTxID)
					require.Equal(t, http.StatusOK, rsp.Result().StatusCode)
					res, _ := internal.DecodeSingleResponse[core.ExpandedTransaction](t, rsp.Body)
					require.Equal(t, revertedTxID+1, res.ID)
					require.Equal(t, core.Metadata{
						core.RevertMetadataSpecKey(): fmt.Sprintf("%d", revertedTxID),
					}, res.Metadata)

					revertedByTxID := res.ID

					rsp = internal.GetTransactions(api, url.Values{})
					require.Equal(t, http.StatusOK, rsp.Result().StatusCode)
					cursor := internal.DecodeCursorResponse[core.ExpandedTransaction](t, rsp.Body)
					require.Len(t, cursor.Data, 4)
					require.Equal(t, revertedByTxID, cursor.Data[0].ID)
					require.Equal(t, revertedTxID, cursor.Data[1].ID)

					require.Equal(t, core.Metadata{
						"foo3": "bar3",
						core.RevertedMetadataSpecKey(): map[string]any{
							"by": strconv.FormatUint(revertedByTxID, 10),
						},
					}, cursor.Data[1].Metadata)
				})

				t.Run("transaction not found", func(t *testing.T) {
					rsp := internal.RevertTransaction(api, uint64(42))
					require.Equal(t, http.StatusNotFound, rsp.Result().StatusCode, rsp.Body.String())
					err := sharedapi.ErrorResponse{}
					internal.Decode(t, rsp.Body, &err)
					require.EqualValues(t, sharedapi.ErrorResponse{
						ErrorCode:    apierrors.ErrNotFound,
						ErrorMessage: "transaction not found",
					}, err)
				})

				t.Run("second revert should fail", func(t *testing.T) {
					rsp := internal.RevertTransaction(api, revertedTxID)
					require.Equal(t, http.StatusBadRequest, rsp.Result().StatusCode, rsp.Body.String())

					err := sharedapi.ErrorResponse{}
					internal.Decode(t, rsp.Body, &err)
					require.EqualValues(t, sharedapi.ErrorResponse{
						ErrorCode:    apierrors.ErrValidation,
						ErrorMessage: "transaction already reverted",
					}, err)
				})

				t.Run("invalid transaction ID format", func(t *testing.T) {
					rsp = internal.NewPostOnLedger(t, api, "/transactions/invalid/revert", nil)
					require.Equal(t, http.StatusBadRequest, rsp.Result().StatusCode, rsp.Body.String())

					err := sharedapi.ErrorResponse{}
					internal.Decode(t, rsp.Body, &err)
					require.EqualValues(t, sharedapi.ErrorResponse{
						ErrorCode:    apierrors.ErrValidation,
						ErrorMessage: "invalid transaction ID",
					}, err)
				})

				return nil
			},
		})
	}))
}

func TestPostTransactionsBatch(t *testing.T) {
	internal.RunTest(t, fx.Invoke(func(lc fx.Lifecycle, api *api.API, driver storage.Driver[ledger.Store]) {
		lc.Append(fx.Hook{
			OnStart: func(ctx context.Context) error {
				t.Run("valid", func(t *testing.T) {
					txs := []core.TransactionData{
						{
							Postings: core.Postings{
								{
									Source:      "world",
									Destination: "alice",
									Amount:      core.NewMonetaryInt(100),
									Asset:       "USD",
								},
							},
						},
						{
							Postings: core.Postings{
								{
									Source:      "world",
									Destination: "bob",
									Amount:      core.NewMonetaryInt(100),
									Asset:       "USD",
								},
							},
						},
					}

					rsp := internal.PostTransactionBatch(t, api, core.Transactions{
						Transactions: txs,
					})
					require.Equal(t, http.StatusOK, rsp.Result().StatusCode)
					res, _ := internal.DecodeSingleResponse[[]core.ExpandedTransaction](t, rsp.Body)
					require.Len(t, res, 2)
					require.Equal(t, txs[0].Postings, res[0].Postings)
					require.Equal(t, txs[1].Postings, res[1].Postings)
				})

				t.Run("no postings in second tx", func(t *testing.T) {
					rsp := internal.PostTransactionBatch(t, api, core.Transactions{
						Transactions: []core.TransactionData{
							{
								Postings: core.Postings{
									{
										Source:      "world",
										Destination: "alice",
										Amount:      core.NewMonetaryInt(100),
										Asset:       "USD",
									},
								},
							},
							{
								Postings: core.Postings{},
							},
						},
					})
					require.Equal(t, http.StatusBadRequest, rsp.Result().StatusCode)

					err := sharedapi.ErrorResponse{}
					internal.Decode(t, rsp.Body, &err)
					require.EqualValues(t, sharedapi.ErrorResponse{
						ErrorCode:    apierrors.ErrValidation,
						ErrorMessage: "processing tx 1: transaction has no postings",
					}, err)
				})

				t.Run("insufficient fund", func(t *testing.T) {
					batch := []core.TransactionData{
						{
							Postings: []core.Posting{
								{
									Source:      "empty_wallet",
									Destination: "world",
									Amount:      core.NewMonetaryInt(1),
									Asset:       "COIN",
								},
							},
						},
					}

					rsp := internal.PostTransactionBatch(t, api, core.Transactions{
						Transactions: batch,
					})
					require.Equal(t, http.StatusBadRequest, rsp.Result().StatusCode)

					err := sharedapi.ErrorResponse{}
					internal.Decode(t, rsp.Body, &err)
					require.EqualValues(t, sharedapi.ErrorResponse{
						ErrorCode:    apierrors.ErrInsufficientFund,
						ErrorMessage: "[INSUFFICIENT_FUND] account had insufficient funds",
					}, err)
				})

				t.Run("insufficient fund middle of batch", func(t *testing.T) {
					batch := []core.TransactionData{
						{
							Postings: []core.Posting{
								{
									Source:      "world",
									Destination: "player2",
									Asset:       "GEM",
									Amount:      core.NewMonetaryInt(100),
								},
							},
						},
						{
							Postings: []core.Posting{
								{
									Source:      "player",
									Destination: "game",
									Asset:       "GEM",
									Amount:      core.NewMonetaryInt(100),
								},
							},
						},
						{
							Postings: []core.Posting{
								{
									Source:      "world",
									Destination: "player",
									Asset:       "GEM",
									Amount:      core.NewMonetaryInt(100),
								},
							},
						},
					}

					rsp := internal.PostTransactionBatch(t, api, core.Transactions{
						Transactions: batch,
					})
					require.Equal(t, http.StatusBadRequest, rsp.Result().StatusCode)

					err := sharedapi.ErrorResponse{}
					internal.Decode(t, rsp.Body, &err)
					require.EqualValues(t, sharedapi.ErrorResponse{
						ErrorCode:    apierrors.ErrInsufficientFund,
						ErrorMessage: "[INSUFFICIENT_FUND] account had insufficient funds",
					}, err)
				})

				t.Run("invalid transactions format", func(t *testing.T) {
					rsp := internal.NewPostOnLedger(t, api, "/transactions/batch", "invalid")
					require.Equal(t, http.StatusBadRequest, rsp.Result().StatusCode, rsp.Body.String())

					err := sharedapi.ErrorResponse{}
					internal.Decode(t, rsp.Body, &err)
					require.EqualValues(t, sharedapi.ErrorResponse{
						ErrorCode:    apierrors.ErrValidation,
						ErrorMessage: "invalid transactions format",
					}, err)
				})

				return nil
			},
		})
	}))
}<|MERGE_RESOLUTION|>--- conflicted
+++ resolved
@@ -356,79 +356,6 @@
 		{
 			name: "script with set_account_meta",
 			payload: []controllers.PostTransaction{{
-				Script: core.ScriptCore{
-					Plain: `
-					send [TOK 1000] (
-					  source = @world
-					  destination = @bar
-					)
-					set_account_meta(@bar, "foo", "bar")
-					`,
-				},
-			}},
-			expectedStatusCode: http.StatusOK,
-			expectedRes: sharedapi.BaseResponse[[]core.ExpandedTransaction]{
-				Data: &[]core.ExpandedTransaction{{
-					Transaction: core.Transaction{
-						TransactionData: core.TransactionData{
-							Postings: core.Postings{
-								{
-									Source:      "world",
-									Destination: "bar",
-									Amount:      core.NewMonetaryInt(1000),
-									Asset:       "TOK",
-								},
-							},
-						},
-					},
-				}},
-			},
-		},
-		{
-			name: "script failure with insufficient funds",
-			payload: []controllers.PostTransaction{{
-				Script: core.Script{
-					Plain: `
-					send [COIN 100] (
-					  source = @centralbank
-					  destination = @users:001
-					)`,
-				},
-			}},
-			expectedStatusCode: http.StatusBadRequest,
-			expectedErr: apierrors.ErrorResponse{
-				ErrorCode:    apierrors.ErrInsufficientFund,
-				ErrorMessage: "[INSUFFICIENT_FUND] account had insufficient funds",
-				Details:      apierrors.EncodeLink("account had insufficient funds"),
-			},
-		},
-		{
-			name: "script failure with metadata override",
-			payload: []controllers.PostTransaction{{
-				Script: core.Script{
-					Plain: `
-					set_tx_meta("priority", "low")
-
-					send [USD/2 99] (
-						source=@world
-						destination=@user:001
-					)`,
-				},
-				Metadata: core.Metadata{
-					"priority": json.RawMessage(`"high"`),
-				},
-			}},
-			expectedStatusCode: http.StatusBadRequest,
-			expectedErr: apierrors.ErrorResponse{
-				ErrorCode:    apierrors.ErrScriptMetadataOverride,
-				ErrorMessage: "[METADATA_OVERRIDE] cannot override metadata from script",
-				Details:      apierrors.EncodeLink("cannot override metadata from script"),
-			},
-		},
-<<<<<<< HEAD
-		{
-			name: "script with set_account_meta",
-			payload: []controllers.PostTransaction{{
 				Script: core.Script{
 					Plain: `
 					send [TOK 1000] (
@@ -452,18 +379,50 @@
 									Asset:       "TOK",
 								},
 							},
-							Metadata: core.Metadata{
-								"set_account_meta": map[string]core.Metadata{
-									"bar": {
-										"foo": map[string]any{
-											"type": "string", "value": "bar",
-										},
-									},
-								},
-							},
 						},
 					},
 				}},
+			},
+		},
+		{
+			name: "script failure with insufficient funds",
+			payload: []controllers.PostTransaction{{
+				Script: core.Script{
+					Plain: `
+					send [COIN 100] (
+					  source = @centralbank
+					  destination = @users:001
+					)`,
+				},
+			}},
+			expectedStatusCode: http.StatusBadRequest,
+			expectedErr: apierrors.ErrorResponse{
+				ErrorCode:    apierrors.ErrInsufficientFund,
+				ErrorMessage: "[INSUFFICIENT_FUND] account had insufficient funds",
+				Details:      apierrors.EncodeLink("account had insufficient funds"),
+			},
+		},
+		{
+			name: "script failure with metadata override",
+			payload: []controllers.PostTransaction{{
+				Script: core.Script{
+					Plain: `
+					set_tx_meta("priority", "low")
+
+					send [USD/2 99] (
+						source=@world
+						destination=@user:001
+					)`,
+				},
+				Metadata: core.Metadata{
+					"priority": json.RawMessage(`"high"`),
+				},
+			}},
+			expectedStatusCode: http.StatusBadRequest,
+			expectedErr: apierrors.ErrorResponse{
+				ErrorCode:    apierrors.ErrScriptMetadataOverride,
+				ErrorMessage: "[METADATA_OVERRIDE] cannot override metadata from script",
+				Details:      apierrors.EncodeLink("cannot override metadata from script"),
 			},
 		},
 		{
@@ -509,8 +468,6 @@
 				}},
 			},
 		},
-=======
->>>>>>> 6596bfdf
 	}
 
 	internal.RunTest(t, fx.Invoke(func(lc fx.Lifecycle, api *api.API) {
