package internal

import (
	"bytes"
	"context"
	"encoding/json"
	"fmt"
	"io"
	"net/http"
	"net/http/httptest"
	"net/url"
	"reflect"
	"testing"

	"github.com/numary/go-libs/sharedapi"
	"github.com/numary/go-libs/sharedlogging"
	"github.com/numary/go-libs/sharedlogging/sharedlogginglogrus"
	"github.com/numary/ledger/pkg/api"
	"github.com/numary/ledger/pkg/core"
	"github.com/numary/ledger/pkg/ledger"
	"github.com/numary/ledger/pkg/ledgertesting"
	"github.com/numary/ledger/pkg/storage"
	"github.com/pborman/uuid"
	"github.com/sirupsen/logrus"
	"github.com/stretchr/testify/assert"
	"github.com/stretchr/testify/require"
	"go.uber.org/fx"
)

var testingLedger string

func Encode(t *testing.T, v interface{}) []byte {
	data, err := json.Marshal(v)
	assert.NoError(t, err)
	return data
}

func Buffer(t *testing.T, v interface{}) *bytes.Buffer {
	return bytes.NewBuffer(Encode(t, v))
}

func Decode(t *testing.T, reader io.Reader, v interface{}) bool {
	err := json.NewDecoder(reader).Decode(v)
	return assert.NoError(t, err)
}

func DecodeSingleResponse(t *testing.T, reader io.Reader, v interface{}) bool {
	type Response struct {
		Data json.RawMessage `json:"data"`
	}

	res := Response{}
	if !Decode(t, reader, &res) {
		return false
	}

	if !Decode(t, bytes.NewBuffer(res.Data), v) {
		return false
	}

	return true
}

func DecodeCursorResponse(t *testing.T, reader io.Reader, targetType interface{}) *sharedapi.Cursor {
	type Response struct {
		Cursor json.RawMessage `json:"cursor"`
	}
	res := Response{}
	Decode(t, reader, &res)

	type Cursor struct {
		sharedapi.Cursor
		Data []json.RawMessage `json:"data"`
	}
	cursor := Cursor{}
	Decode(t, bytes.NewBuffer(res.Cursor), &cursor)

	items := make([]interface{}, 0)
	for _, d := range cursor.Data {
		target := reflect.New(reflect.TypeOf(targetType)).Interface()
		Decode(t, bytes.NewBuffer(d), target)
		items = append(items, reflect.ValueOf(target).Elem().Interface())
	}
	cursor.Cursor.Data = items

	return &cursor.Cursor
}

func NewRequest(method, path string, body io.Reader) (*http.Request, *httptest.ResponseRecorder) {
	rec := httptest.NewRecorder()
	req := httptest.NewRequest(method, path, body)
	req.Header.Set("Content-Type", "application/json")
	return req, rec
}

func PostTransaction(t *testing.T, handler http.Handler, tx core.TransactionData) *httptest.ResponseRecorder {
	req, rec := NewRequest(http.MethodPost, "/"+testingLedger+"/transactions", Buffer(t, tx))
	handler.ServeHTTP(rec, req)
	return rec
}

func PostTransactionPreview(t *testing.T, handler http.Handler, tx core.TransactionData) *httptest.ResponseRecorder {
	req, rec := NewRequest(http.MethodPost, "/"+testingLedger+"/transactions?preview=true", Buffer(t, tx))
	handler.ServeHTTP(rec, req)
	return rec
}

func PostTransactionMetadata(t *testing.T, handler http.Handler, id uint64, m core.Metadata) *httptest.ResponseRecorder {
	req, rec := NewRequest(http.MethodPost, fmt.Sprintf("/"+testingLedger+"/transactions/%d/metadata", id), Buffer(t, m))
	handler.ServeHTTP(rec, req)
	return rec
}

func CountTransactions(handler http.Handler, query url.Values) *httptest.ResponseRecorder {
	req, rec := NewRequest(http.MethodHead, "/"+testingLedger+"/transactions", nil)
	req.URL.RawQuery = query.Encode()
	handler.ServeHTTP(rec, req)
	return rec
}

func GetTransactions(handler http.Handler, query url.Values) *httptest.ResponseRecorder {
	req, rec := NewRequest(http.MethodGet, "/"+testingLedger+"/transactions", nil)
	req.URL.RawQuery = query.Encode()
	handler.ServeHTTP(rec, req)
	return rec
}

func GetTransaction(handler http.Handler, id uint64) *httptest.ResponseRecorder {
	req, rec := NewRequest(http.MethodGet, fmt.Sprintf("/"+testingLedger+"/transactions/%d", id), nil)
	handler.ServeHTTP(rec, req)
	return rec
}

func CountAccounts(handler http.Handler, query url.Values) *httptest.ResponseRecorder {
	req, rec := NewRequest(http.MethodHead, "/"+testingLedger+"/accounts", nil)
	req.URL.RawQuery = query.Encode()
	handler.ServeHTTP(rec, req)
	return rec
}

func GetAccounts(handler http.Handler, query url.Values) *httptest.ResponseRecorder {
	req, rec := NewRequest(http.MethodGet, "/"+testingLedger+"/accounts", nil)
	req.URL.RawQuery = query.Encode()
	handler.ServeHTTP(rec, req)
	return rec
}

func GetAccount(handler http.Handler, addr string) *httptest.ResponseRecorder {
	req, rec := NewRequest(http.MethodGet, "/"+testingLedger+"/accounts/"+addr, nil)
	handler.ServeHTTP(rec, req)
	return rec
}

func PostAccountMetadata(t *testing.T, handler http.Handler, addr string, m core.Metadata) *httptest.ResponseRecorder {
	req, rec := NewRequest(http.MethodPost, fmt.Sprintf("/"+testingLedger+"/accounts/%s/metadata", addr), Buffer(t, m))
	handler.ServeHTTP(rec, req)
	return rec
}

func GetStats(handler http.Handler) *httptest.ResponseRecorder {
	req, rec := NewRequest(http.MethodGet, "/"+testingLedger+"/stats", nil)
	handler.ServeHTTP(rec, req)
	return rec
}

func LoadMapping(handler http.Handler) *httptest.ResponseRecorder {
	req, rec := NewRequest(http.MethodGet, "/"+testingLedger+"/mapping", nil)
	handler.ServeHTTP(rec, req)
	return rec
}

func SaveMapping(t *testing.T, handler http.Handler, m core.Mapping) *httptest.ResponseRecorder {
	req, rec := NewRequest(http.MethodPut, "/"+testingLedger+"/mapping", Buffer(t, m))
	handler.ServeHTTP(rec, req)
	return rec
}

func GetInfo(handler http.Handler) *httptest.ResponseRecorder {
	req, rec := NewRequest(http.MethodGet, "/_info", nil)
	handler.ServeHTTP(rec, req)
	return rec
}

<<<<<<< HEAD
func PostScript(t *testing.T, handler http.Handler, s core.Script, query url.Values) *httptest.ResponseRecorder {
	req, rec := NewRequest(http.MethodPost, "/"+testingLedger+"/script", Buffer(t, s))
	req.URL.RawQuery = query.Encode()
	handler.ServeHTTP(rec, req)
	return rec
}

func GetStore(t *testing.T, ctx context.Context, driver storage.Driver) storage.Store {
	fmt.Printf("DRIVER: %s\n", driver.Name())
=======
func GetStore(t *testing.T, driver storage.Driver, ctx context.Context) storage.Store {
>>>>>>> 7e39f3be
	store, _, err := driver.GetStore(ctx, testingLedger, true)
	require.NoError(t, err)
	return store
}

<<<<<<< HEAD
func RunTest(t *testing.T, options ...fx.Option) {
=======
func WithNewModule(t *testing.T, options ...fx.Option) {
>>>>>>> 7e39f3be
	l := logrus.New()
	if testing.Verbose() {
		l.Level = logrus.DebugLevel
	}
	sharedlogging.SetFactory(sharedlogging.StaticLoggerFactory(sharedlogginglogrus.New(l)))

	testingLedger = uuid.New()
	ch := make(chan struct{})

	options = append([]fx.Option{
		api.Module(api.Config{StorageDriver: "sqlite", Version: "latest"}),
		ledger.ResolveModule(),
<<<<<<< HEAD
		ledgertesting.ProvideStorageDriver(),
=======
		ledgertesting.StorageModule(),
		fx.Invoke(func(driver storage.Driver, lc fx.Lifecycle) {
			lc.Append(fx.Hook{
				OnStart: func(ctx context.Context) error {
					store, _, err := driver.GetStore(ctx, testingLedger, true)
					if err != nil {
						return err
					}
					defer func(store storage.Store, ctx context.Context) {
						require.NoError(t, store.Close(ctx))
					}(store, context.Background())

					_, err = store.Initialize(context.Background())
					return err
				},
			})
		}),
>>>>>>> 7e39f3be
		fx.NopLogger,
	}, options...)

	options = append(options,
		fx.Invoke(func(lc fx.Lifecycle) {
			lc.Append(fx.Hook{
				OnStop: func(ctx context.Context) error {
					close(ch)
					return nil
				},
			})
		}))

	app := fx.New(options...)
	assert.NoError(t, app.Start(context.Background()))

	select {
	case <-ch:
	default:
		if app.Err() != nil {
			assert.Fail(t, app.Err().Error())
		}
	}
}

func RunSubTest(t *testing.T, name string, opts ...fx.Option) {
	t.Run(name, func(t *testing.T) {
		RunTest(t, opts...)
	})
}<|MERGE_RESOLUTION|>--- conflicted
+++ resolved
@@ -181,7 +181,6 @@
 	return rec
 }
 
-<<<<<<< HEAD
 func PostScript(t *testing.T, handler http.Handler, s core.Script, query url.Values) *httptest.ResponseRecorder {
 	req, rec := NewRequest(http.MethodPost, "/"+testingLedger+"/script", Buffer(t, s))
 	req.URL.RawQuery = query.Encode()
@@ -189,21 +188,13 @@
 	return rec
 }
 
-func GetStore(t *testing.T, ctx context.Context, driver storage.Driver) storage.Store {
-	fmt.Printf("DRIVER: %s\n", driver.Name())
-=======
 func GetStore(t *testing.T, driver storage.Driver, ctx context.Context) storage.Store {
->>>>>>> 7e39f3be
 	store, _, err := driver.GetStore(ctx, testingLedger, true)
 	require.NoError(t, err)
 	return store
 }
 
-<<<<<<< HEAD
 func RunTest(t *testing.T, options ...fx.Option) {
-=======
-func WithNewModule(t *testing.T, options ...fx.Option) {
->>>>>>> 7e39f3be
 	l := logrus.New()
 	if testing.Verbose() {
 		l.Level = logrus.DebugLevel
@@ -216,10 +207,7 @@
 	options = append([]fx.Option{
 		api.Module(api.Config{StorageDriver: "sqlite", Version: "latest"}),
 		ledger.ResolveModule(),
-<<<<<<< HEAD
 		ledgertesting.ProvideStorageDriver(),
-=======
-		ledgertesting.StorageModule(),
 		fx.Invoke(func(driver storage.Driver, lc fx.Lifecycle) {
 			lc.Append(fx.Hook{
 				OnStart: func(ctx context.Context) error {
@@ -236,7 +224,6 @@
 				},
 			})
 		}),
->>>>>>> 7e39f3be
 		fx.NopLogger,
 	}, options...)
 
