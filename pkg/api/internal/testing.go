package internal

import (
	"bytes"
	"context"
	"encoding/json"
	"fmt"
	"io"
	"net/http"
	"net/http/httptest"
	"net/url"
	"strings"
	"testing"

	"github.com/gin-gonic/gin"
	"github.com/golang-jwt/jwt"
	"github.com/numary/go-libs/sharedapi"
	"github.com/numary/go-libs/sharedauth"
	"github.com/numary/go-libs/sharedlogging"
	"github.com/numary/go-libs/sharedlogging/sharedlogginglogrus"
	"github.com/numary/ledger/pkg/api"
	"github.com/numary/ledger/pkg/api/routes"
	"github.com/numary/ledger/pkg/core"
	"github.com/numary/ledger/pkg/ledger"
	"github.com/numary/ledger/pkg/ledgertesting"
	"github.com/numary/ledger/pkg/storage"
	"github.com/pborman/uuid"
	"github.com/sirupsen/logrus"
	"github.com/stretchr/testify/assert"
	"github.com/stretchr/testify/require"
	"go.uber.org/fx"
)

var testingLedger string

func Encode(t *testing.T, v interface{}) []byte {
	data, err := json.Marshal(v)
	assert.NoError(t, err)
	return data
}

func Buffer(t *testing.T, v interface{}) *bytes.Buffer {
	return bytes.NewBuffer(Encode(t, v))
}

func Decode(t *testing.T, reader io.Reader, v interface{}) bool {
	err := json.NewDecoder(reader).Decode(v)
	return assert.NoError(t, err)
}

func DecodeSingleResponse[T any](t *testing.T, reader io.Reader) (T, bool) {
	res := sharedapi.BaseResponse[T]{}
	if !Decode(t, reader, &res) {
		var zero T
		return zero, false
	}
<<<<<<< HEAD
	return res.Data, true
=======
	return *res.Data, true
>>>>>>> b85c3628
}

func DecodeCursorResponse[T any](t *testing.T, reader io.Reader) *sharedapi.Cursor[T] {
	res := sharedapi.BaseResponse[T]{}
	Decode(t, reader, &res)
	return res.Cursor
}

func NewRequest(method, path string, body io.Reader) (*http.Request, *httptest.ResponseRecorder) {
	rec := httptest.NewRecorder()
	req := httptest.NewRequest(method, path, body)
	req.Header.Set("Content-Type", "application/json")

	token := jwt.NewWithClaims(jwt.SigningMethodHS256, jwt.MapClaims{
		"scope": strings.Join(routes.AllScopes, " "),
	})
	signed, err := token.SignedString([]byte("0000000000000000"))
	if err != nil {
		panic(err)
	}
	req.Header.Set("Authorization", fmt.Sprintf("Bearer %s", signed))
	return req, rec
}

func PostTransaction(t *testing.T, handler http.Handler, tx core.TransactionData) *httptest.ResponseRecorder {
	req, rec := NewRequest(http.MethodPost, "/"+testingLedger+"/transactions", Buffer(t, tx))
	handler.ServeHTTP(rec, req)
	return rec
}

func PostTransactionPreview(t *testing.T, handler http.Handler, tx core.TransactionData) *httptest.ResponseRecorder {
	req, rec := NewRequest(http.MethodPost, "/"+testingLedger+"/transactions?preview=true", Buffer(t, tx))
	handler.ServeHTTP(rec, req)
	return rec
}

func PostTransactionMetadata(t *testing.T, handler http.Handler, id uint64, m core.Metadata) *httptest.ResponseRecorder {
	req, rec := NewRequest(http.MethodPost, fmt.Sprintf("/"+testingLedger+"/transactions/%d/metadata", id), Buffer(t, m))
	handler.ServeHTTP(rec, req)
	return rec
}

func CountTransactions(handler http.Handler, query url.Values) *httptest.ResponseRecorder {
	req, rec := NewRequest(http.MethodHead, "/"+testingLedger+"/transactions", nil)
	req.URL.RawQuery = query.Encode()
	handler.ServeHTTP(rec, req)
	return rec
}

func GetTransactions(handler http.Handler, query url.Values) *httptest.ResponseRecorder {
	req, rec := NewRequest(http.MethodGet, "/"+testingLedger+"/transactions", nil)
	req.URL.RawQuery = query.Encode()
	handler.ServeHTTP(rec, req)
	return rec
}

func GetTransaction(handler http.Handler, id uint64) *httptest.ResponseRecorder {
	req, rec := NewRequest(http.MethodGet, fmt.Sprintf("/"+testingLedger+"/transactions/%d", id), nil)
	handler.ServeHTTP(rec, req)
	return rec
}

func CountAccounts(handler http.Handler, query url.Values) *httptest.ResponseRecorder {
	req, rec := NewRequest(http.MethodHead, "/"+testingLedger+"/accounts", nil)
	req.URL.RawQuery = query.Encode()
	handler.ServeHTTP(rec, req)
	return rec
}

func GetAccounts(handler http.Handler, query url.Values) *httptest.ResponseRecorder {
	req, rec := NewRequest(http.MethodGet, "/"+testingLedger+"/accounts", nil)
	req.URL.RawQuery = query.Encode()
	handler.ServeHTTP(rec, req)
	return rec
}

func GetAccount(handler http.Handler, addr string) *httptest.ResponseRecorder {
	req, rec := NewRequest(http.MethodGet, "/"+testingLedger+"/accounts/"+addr, nil)
	handler.ServeHTTP(rec, req)
	return rec
}

func PostAccountMetadata(t *testing.T, handler http.Handler, addr string, m core.Metadata) *httptest.ResponseRecorder {
	req, rec := NewRequest(http.MethodPost, fmt.Sprintf("/"+testingLedger+"/accounts/%s/metadata", addr), Buffer(t, m))
	handler.ServeHTTP(rec, req)
	return rec
}

func GetStats(handler http.Handler) *httptest.ResponseRecorder {
	req, rec := NewRequest(http.MethodGet, "/"+testingLedger+"/stats", nil)
	handler.ServeHTTP(rec, req)
	return rec
}

func LoadMapping(handler http.Handler) *httptest.ResponseRecorder {
	req, rec := NewRequest(http.MethodGet, "/"+testingLedger+"/mapping", nil)
	handler.ServeHTTP(rec, req)
	return rec
}

func SaveMapping(t *testing.T, handler http.Handler, m core.Mapping) *httptest.ResponseRecorder {
	req, rec := NewRequest(http.MethodPut, "/"+testingLedger+"/mapping", Buffer(t, m))
	handler.ServeHTTP(rec, req)
	return rec
}

func GetInfo(handler http.Handler) *httptest.ResponseRecorder {
	req, rec := NewRequest(http.MethodGet, "/_info", nil)
	handler.ServeHTTP(rec, req)
	return rec
}

func PostScript(t *testing.T, handler http.Handler, s core.Script, query url.Values) *httptest.ResponseRecorder {
	req, rec := NewRequest(http.MethodPost, "/"+testingLedger+"/script", Buffer(t, s))
	req.URL.RawQuery = query.Encode()
	handler.ServeHTTP(rec, req)
	return rec
}

func GetStore(t *testing.T, driver storage.Driver, ctx context.Context) storage.Store {
	store, _, err := driver.GetStore(ctx, testingLedger, true)
	require.NoError(t, err)
	return store
}

func RunTest(t *testing.T, options ...fx.Option) {
	l := logrus.New()
	if testing.Verbose() {
		l.Level = logrus.DebugLevel
	}
	sharedlogging.SetFactory(sharedlogging.StaticLoggerFactory(sharedlogginglogrus.New(l)))

	testingLedger = uuid.New()
	ch := make(chan struct{})

	options = append([]fx.Option{
		api.Module(api.Config{StorageDriver: "sqlite", Version: "latest", UseScopes: true}),
		ledger.ResolveModule(),
		ledgertesting.ProvideStorageDriver(),
		fx.Invoke(func(driver storage.Driver, lc fx.Lifecycle) {
			lc.Append(fx.Hook{
				OnStart: func(ctx context.Context) error {
					store, _, err := driver.GetStore(ctx, testingLedger, true)
					if err != nil {
						return err
					}
					defer func(store storage.Store, ctx context.Context) {
						require.NoError(t, store.Close(ctx))
					}(store, ctx)

					_, err = store.Initialize(context.Background())
					return err
				},
			})
		}),
		fx.NopLogger,
	}, options...)

	options = append(options, routes.ProvidePerLedgerMiddleware(func() []gin.HandlerFunc {
		return []gin.HandlerFunc{
			func(c *gin.Context) {
				handled := false
				sharedauth.Middleware(sharedauth.NewHttpBearerMethod(
					sharedauth.NoOpValidator,
				))(http.HandlerFunc(func(w http.ResponseWriter, r *http.Request) {
					handled = true
					// The middleware replace the context of the request to include the agent
					// We have to forward it to gin
					c.Request = r
					c.Next()
				})).ServeHTTP(c.Writer, c.Request)
				if !handled {
					c.Abort()
				}
			},
		}
	}, fx.ParamTags(`optional:"true"`)))

	options = append(options,
		fx.Invoke(func(lc fx.Lifecycle) {
			lc.Append(fx.Hook{
				OnStop: func(ctx context.Context) error {
					close(ch)
					return nil
				},
			})
		}))

	app := fx.New(options...)

	assert.NoError(t, app.Start(context.Background()))

	select {
	case <-ch:
	default:
		if app.Err() != nil {
			assert.Fail(t, app.Err().Error())
		}
	}
}

func RunSubTest(t *testing.T, name string, opts ...fx.Option) {
	t.Run(name, func(t *testing.T) {
		RunTest(t, opts...)
	})
}<|MERGE_RESOLUTION|>--- conflicted
+++ resolved
@@ -54,11 +54,7 @@
 		var zero T
 		return zero, false
 	}
-<<<<<<< HEAD
-	return res.Data, true
-=======
 	return *res.Data, true
->>>>>>> b85c3628
 }
 
 func DecodeCursorResponse[T any](t *testing.T, reader io.Reader) *sharedapi.Cursor[T] {
