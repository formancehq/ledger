package ledger

import (
	"context"
	"fmt"
	"time"

	"github.com/formancehq/go-libs/sharedapi"
	"github.com/numary/ledger/pkg/core"
	"github.com/numary/ledger/pkg/storage"
	"github.com/pkg/errors"
)

var DefaultContracts = []core.Contract{
	{
		Name:    "default",
		Account: "*", // world still an exception
		Expr: &core.ExprGte{
			Op1: core.VariableExpr{
				Name: "balance",
			},
			Op2: core.ConstantExpr{
				Value: core.NewMonetaryInt(0),
			},
		},
	},
}

type Ledger struct {
	store               Store
	monitor             Monitor
	allowPastTimestamps bool
}

type LedgerOption = func(*Ledger)

func WithPastTimestamps(l *Ledger) {
	l.allowPastTimestamps = true
}

func NewLedger(
	store Store,
	monitor Monitor,
	options ...LedgerOption,
) (*Ledger, error) {
	l := &Ledger{
		store:   store,
		monitor: monitor,
	}

	for _, option := range options {
		option(l)
	}

	return l, nil
}

func (l *Ledger) Close(ctx context.Context) error {
	if err := l.store.Close(ctx); err != nil {
		return errors.Wrap(err, "closing store")
	}
	return nil
}

func (l *Ledger) GetLedgerStore() Store {
	return l.store
}

type CommitResult struct {
	PreCommitVolumes      core.AccountsAssetsVolumes
	PostCommitVolumes     core.AccountsAssetsVolumes
	GeneratedTransactions []core.ExpandedTransaction
}

func (l *Ledger) Commit(ctx context.Context, preview bool, txsData ...core.TransactionData) ([]core.ExpandedTransaction, error) {
	commitRes, err := l.ProcessTxsData(ctx, txsData...)
	if err != nil {
		return []core.ExpandedTransaction{}, err
	}

	if preview {
		return commitRes.GeneratedTransactions, nil
	}

	if err := l.store.Commit(ctx, commitRes.GeneratedTransactions...); err != nil {
		switch {
		case storage.IsErrorCode(err, storage.ConstraintFailed):
			return []core.ExpandedTransaction{}, NewConflictError()
		default:
			return []core.ExpandedTransaction{}, err
		}
	}

	for _, t := range txsData {
		if t.AddOps != nil && t.AddOps.SetAccountMeta != nil {
			for addr, m := range t.AddOps.SetAccountMeta {
				if err := l.store.UpdateAccountMetadata(ctx,
<<<<<<< HEAD
					addr, m.(map[string]any), time.Now().Round(time.Second).UTC()); err != nil {
					return []core.ExpandedTransaction{}, err
=======
					addr, m, time.Now().Round(time.Second).UTC()); err != nil {
					return nil, err
>>>>>>> 6596bfdf
				}
			}
		}
	}

	l.monitor.CommittedTransactions(ctx, l.store.Name(), commitRes)
	for _, t := range txsData {
		if t.AddOps != nil && t.AddOps.SetAccountMeta != nil {
			for addr, m := range t.AddOps.SetAccountMeta {
				l.monitor.SavedMetadata(ctx,
					l.store.Name(), core.MetaTargetTypeAccount, addr, m)
			}
		}
	}
<<<<<<< HEAD
=======

	return commitRes, nil
}
>>>>>>> 6596bfdf

	return commitRes.GeneratedTransactions, nil
}

func (l *Ledger) GetTransactions(ctx context.Context, q TransactionsQuery) (sharedapi.Cursor[core.ExpandedTransaction], error) {
	return l.store.GetTransactions(ctx, q)
}

func (l *Ledger) CountTransactions(ctx context.Context, q TransactionsQuery) (uint64, error) {
	return l.store.CountTransactions(ctx, q)
}

func (l *Ledger) GetTransaction(ctx context.Context, id uint64) (*core.ExpandedTransaction, error) {
	tx, err := l.store.GetTransaction(ctx, id)
	if err != nil {
		return nil, err
	}
	if tx == nil {
		return nil, NewNotFoundError("transaction not found")
	}

	return tx, nil
}

func (l *Ledger) SaveMapping(ctx context.Context, mapping core.Mapping) error {
	if err := l.store.SaveMapping(ctx, mapping); err != nil {
		return err
	}

	l.monitor.UpdatedMapping(ctx, l.store.Name(), mapping)
	return nil
}

func (l *Ledger) LoadMapping(ctx context.Context) (*core.Mapping, error) {
	return l.store.LoadMapping(ctx)
}

func (l *Ledger) RevertTransaction(ctx context.Context, id uint64) (*core.ExpandedTransaction, error) {
	revertedTx, err := l.store.GetTransaction(ctx, id)
	if err != nil {
		return nil, err
	}
	if revertedTx == nil {
		return nil, NewNotFoundError("transaction not found")
	}
	if revertedTx.IsReverted() {
		return nil, NewValidationError("transaction already reverted")
	}

	rt := revertedTx.Reverse()
	rt.Metadata = core.Metadata{}
	rt.Metadata.MarkReverts(revertedTx.ID)

	result, err := l.ProcessTxsData(ctx, rt)
	if err != nil {
		return nil, err
	}
	revert := result.GeneratedTransactions[0]

	if err := l.store.Commit(ctx, revert); err != nil {
		return nil, err
	}
	if err := l.store.UpdateTransactionMetadata(ctx, revertedTx.ID, core.RevertedMetadata(revert.ID), revert.Timestamp); err != nil {
		return nil, err
	}

	if revertedTx.Metadata == nil {
		revertedTx.Metadata = core.Metadata{}
	}
	revertedTx.Metadata.Merge(core.RevertedMetadata(revert.ID))

	l.monitor.RevertedTransaction(ctx, l.store.Name(), revertedTx, &result.GeneratedTransactions[0])
	return &result.GeneratedTransactions[0], nil
}

func (l *Ledger) CountAccounts(ctx context.Context, a AccountsQuery) (uint64, error) {
	return l.store.CountAccounts(ctx, a)
}

func (l *Ledger) GetAccounts(ctx context.Context, a AccountsQuery) (sharedapi.Cursor[core.Account], error) {
	return l.store.GetAccounts(ctx, a)
}

func (l *Ledger) GetAccount(ctx context.Context, address string) (*core.AccountWithVolumes, error) {
	account, err := l.store.GetAccount(ctx, address)
	if err != nil {
		return nil, err
	}

	volumes, err := l.store.GetAssetsVolumes(ctx, address)
	if err != nil {
		return nil, err
	}

	return &core.AccountWithVolumes{
		Account:  *account,
		Volumes:  volumes,
		Balances: volumes.Balances(),
	}, nil
}

func (l *Ledger) GetBalances(ctx context.Context, q BalancesQuery) (sharedapi.Cursor[core.AccountsBalances], error) {
	return l.store.GetBalances(ctx, q)
}

func (l *Ledger) GetBalancesAggregated(ctx context.Context, q BalancesQuery) (core.AssetsBalances, error) {
	return l.store.GetBalancesAggregated(ctx, q)
}

func (l *Ledger) SaveMeta(ctx context.Context, targetType string, targetID interface{}, m core.Metadata) error {

	if targetType == "" {
		return NewValidationError("empty target type")
	}

	if targetID == "" {
		return NewValidationError("empty target id")
	}

	var err error
	switch targetType {
	case core.MetaTargetTypeTransaction:
		err = l.store.UpdateTransactionMetadata(ctx, targetID.(uint64), m, time.Now().Round(time.Second).UTC())
	case core.MetaTargetTypeAccount:
		err = l.store.UpdateAccountMetadata(ctx, targetID.(string), m, time.Now().Round(time.Second).UTC())
	default:
		return NewValidationError(fmt.Sprintf("unknown target type '%s'", targetType))
	}
	if err != nil {
		return err
	}

	l.monitor.SavedMetadata(ctx, l.store.Name(), targetType, fmt.Sprint(targetID), m)
	return nil
}<|MERGE_RESOLUTION|>--- conflicted
+++ resolved
@@ -95,13 +95,8 @@
 		if t.AddOps != nil && t.AddOps.SetAccountMeta != nil {
 			for addr, m := range t.AddOps.SetAccountMeta {
 				if err := l.store.UpdateAccountMetadata(ctx,
-<<<<<<< HEAD
-					addr, m.(map[string]any), time.Now().Round(time.Second).UTC()); err != nil {
+					addr, m, time.Now().Round(time.Second).UTC()); err != nil {
 					return []core.ExpandedTransaction{}, err
-=======
-					addr, m, time.Now().Round(time.Second).UTC()); err != nil {
-					return nil, err
->>>>>>> 6596bfdf
 				}
 			}
 		}
@@ -116,12 +111,6 @@
 			}
 		}
 	}
-<<<<<<< HEAD
-=======
-
-	return commitRes, nil
-}
->>>>>>> 6596bfdf
 
 	return commitRes.GeneratedTransactions, nil
 }
