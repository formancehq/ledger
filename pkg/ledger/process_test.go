package ledger_test

import (
	"context"
	"testing"
	"time"

	"github.com/numary/ledger/pkg/core"
	"github.com/numary/ledger/pkg/ledger"
	"github.com/stretchr/testify/assert"
	"github.com/stretchr/testify/require"
)

func TestLedger_processTx(t *testing.T) {
	runOnLedger(func(l *ledger.Ledger) {
		t.Run("multi assets", func(t *testing.T) {
			worldTotoUSD := core.NewMonetaryInt(43)
			worldAliceUSD := core.NewMonetaryInt(98)
			aliceTotoUSD := core.NewMonetaryInt(45)
			worldTotoEUR := core.NewMonetaryInt(15)
			worldAliceEUR := core.NewMonetaryInt(10)
			totoAliceEUR := core.NewMonetaryInt(5)

			postings := []core.Posting{
				{
					Source:      "world",
					Destination: "toto",
					Amount:      worldTotoUSD,
					Asset:       "USD",
				},
				{
					Source:      "world",
					Destination: "alice",
					Amount:      worldAliceUSD,
					Asset:       "USD",
				},
				{
					Source:      "alice",
					Destination: "toto",
					Amount:      aliceTotoUSD,
					Asset:       "USD",
				},
				{
					Source:      "world",
					Destination: "toto",
					Amount:      worldTotoEUR,
					Asset:       "EUR",
				},
				{
					Source:      "world",
					Destination: "alice",
					Amount:      worldAliceEUR,
					Asset:       "EUR",
				},
				{
					Source:      "toto",
					Destination: "alice",
					Amount:      totoAliceEUR,
					Asset:       "EUR",
				},
			}

			expectedPreCommitVol := core.AccountsAssetsVolumes{
				"alice": core.AssetsVolumes{
					"USD": {
						Input:  core.NewMonetaryInt(0),
						Output: core.NewMonetaryInt(0),
					},
					"EUR": {
						Input:  core.NewMonetaryInt(0),
						Output: core.NewMonetaryInt(0),
					},
				},
				"toto": core.AssetsVolumes{
					"USD": {
						Input:  core.NewMonetaryInt(0),
						Output: core.NewMonetaryInt(0),
					},
					"EUR": {
						Input:  core.NewMonetaryInt(0),
						Output: core.NewMonetaryInt(0),
					},
				},
				"world": core.AssetsVolumes{
					"USD": {
						Input:  core.NewMonetaryInt(0),
						Output: core.NewMonetaryInt(0),
					},
					"EUR": {
						Input:  core.NewMonetaryInt(0),
						Output: core.NewMonetaryInt(0),
					},
				},
			}

			expectedPostCommitVol := core.AccountsAssetsVolumes{
				"alice": core.AssetsVolumes{
					"USD": {
						Input:  worldAliceUSD,
						Output: aliceTotoUSD,
					},
					"EUR": {
						Input:  worldAliceEUR.Add(totoAliceEUR),
						Output: core.NewMonetaryInt(0),
					},
				},
				"toto": core.AssetsVolumes{
					"USD": {
						Input:  worldTotoUSD.Add(aliceTotoUSD),
						Output: core.NewMonetaryInt(0),
					},
					"EUR": {
						Input:  worldTotoEUR,
						Output: totoAliceEUR,
					},
				},
				"world": core.AssetsVolumes{
					"USD": {
						Input:  core.NewMonetaryInt(0),
						Output: worldTotoUSD.Add(worldAliceUSD),
					},
					"EUR": {
						Input:  core.NewMonetaryInt(0),
						Output: worldTotoEUR.Add(worldAliceEUR),
					},
				},
			}

			t.Run("single transaction multi postings", func(t *testing.T) {
				txsData := []core.TransactionData{
					{
						Postings:  postings,
						Timestamp: time.Now().UTC().Round(time.Second),
					},
				}

				res, err := l.ProcessTx(context.Background(), txsData...)
				assert.NoError(t, err)

				assert.Equal(t, expectedPreCommitVol, res.PreCommitVolumes)
				assert.Equal(t, expectedPostCommitVol, res.PostCommitVolumes)

				expectedTxs := []core.ExpandedTransaction{{
					Transaction: core.Transaction{
						TransactionData: txsData[0],
						ID:              0,
					},
					PreCommitVolumes:  expectedPreCommitVol,
					PostCommitVolumes: expectedPostCommitVol,
				}}
				assert.Equal(t, expectedTxs, res.GeneratedTransactions)
			})

			t.Run("multi transactions single postings", func(t *testing.T) {
				now := time.Now().Round(time.Second)
				txsData := []core.TransactionData{
					{
						Postings:  []core.Posting{postings[0]},
						Timestamp: now,
					},
					{
						Postings:  []core.Posting{postings[1]},
						Timestamp: now.Add(time.Second),
					},
					{
						Postings:  []core.Posting{postings[2]},
						Timestamp: now.Add(2 * time.Second),
					},
					{
						Postings:  []core.Posting{postings[3]},
						Timestamp: now.Add(3 * time.Second),
					},
					{
						Postings:  []core.Posting{postings[4]},
						Timestamp: now.Add(4 * time.Second),
					},
					{
						Postings:  []core.Posting{postings[5]},
						Timestamp: now.Add(5 * time.Second),
					},
				}

				res, err := l.ProcessTx(context.Background(), txsData...)
				assert.NoError(t, err)

				assert.Equal(t, expectedPreCommitVol, res.PreCommitVolumes)
				assert.Equal(t, expectedPostCommitVol, res.PostCommitVolumes)

				expectedTxs := []core.ExpandedTransaction{
					{
						Transaction: core.Transaction{
							TransactionData: core.TransactionData{
								Timestamp: now,
								Postings:  core.Postings{postings[0]},
							},
							ID: 0,
						},
						PreCommitVolumes: core.AccountsAssetsVolumes{
							"toto":  core.AssetsVolumes{"USD": core.Volumes{Input: core.NewMonetaryInt(0), Output: core.NewMonetaryInt(0)}},
							"world": core.AssetsVolumes{"USD": core.Volumes{Input: core.NewMonetaryInt(0), Output: core.NewMonetaryInt(0)}}},
						PostCommitVolumes: core.AccountsAssetsVolumes{
							"toto":  core.AssetsVolumes{"USD": core.Volumes{Input: worldTotoUSD, Output: core.NewMonetaryInt(0)}},
							"world": core.AssetsVolumes{"USD": core.Volumes{Input: core.NewMonetaryInt(0), Output: worldTotoUSD}}},
					},
					{
						Transaction: core.Transaction{
							TransactionData: core.TransactionData{
								Postings:  core.Postings{postings[1]},
								Timestamp: now.Add(time.Second),
							},
							ID: 1,
						},
						PreCommitVolumes: core.AccountsAssetsVolumes{
							"world": core.AssetsVolumes{"USD": core.Volumes{Input: core.NewMonetaryInt(0), Output: worldTotoUSD}},
							"alice": core.AssetsVolumes{"USD": core.Volumes{Input: core.NewMonetaryInt(0), Output: core.NewMonetaryInt(0)}},
						},
						PostCommitVolumes: core.AccountsAssetsVolumes{
							"world": core.AssetsVolumes{"USD": core.Volumes{Input: core.NewMonetaryInt(0), Output: worldTotoUSD.Add(worldAliceUSD)}},
							"alice": core.AssetsVolumes{"USD": core.Volumes{Input: worldAliceUSD, Output: core.NewMonetaryInt(0)}},
						},
					},
					{
						Transaction: core.Transaction{
							TransactionData: core.TransactionData{
								Timestamp: now.Add(2 * time.Second),
								Postings:  core.Postings{postings[2]},
							},
							ID: 2,
						},
						PreCommitVolumes: core.AccountsAssetsVolumes{
							"alice": core.AssetsVolumes{"USD": core.Volumes{Input: worldAliceUSD, Output: core.NewMonetaryInt(0)}},
							"toto":  core.AssetsVolumes{"USD": core.Volumes{Input: worldTotoUSD, Output: core.NewMonetaryInt(0)}},
						},
						PostCommitVolumes: core.AccountsAssetsVolumes{
							"alice": core.AssetsVolumes{"USD": core.Volumes{Input: worldAliceUSD, Output: aliceTotoUSD}},
							"toto":  core.AssetsVolumes{"USD": core.Volumes{Input: worldTotoUSD.Add(aliceTotoUSD), Output: core.NewMonetaryInt(0)}},
						},
					},
					{
						Transaction: core.Transaction{
							TransactionData: core.TransactionData{
								Timestamp: now.Add(3 * time.Second),
								Postings:  core.Postings{postings[3]},
							},
							ID: 3,
						},
						PreCommitVolumes: core.AccountsAssetsVolumes{
							"world": core.AssetsVolumes{"EUR": core.Volumes{Input: core.NewMonetaryInt(0), Output: core.NewMonetaryInt(0)}},
							"toto":  core.AssetsVolumes{"EUR": core.Volumes{Input: core.NewMonetaryInt(0), Output: core.NewMonetaryInt(0)}},
						},
						PostCommitVolumes: core.AccountsAssetsVolumes{
							"world": core.AssetsVolumes{"EUR": core.Volumes{Input: core.NewMonetaryInt(0), Output: worldTotoEUR}},
							"toto":  core.AssetsVolumes{"EUR": core.Volumes{Input: worldTotoEUR, Output: core.NewMonetaryInt(0)}},
						},
					},
					{
						Transaction: core.Transaction{
							TransactionData: core.TransactionData{
								Timestamp: now.Add(4 * time.Second),
								Postings:  core.Postings{postings[4]},
							},
							ID: 4,
						},
						PreCommitVolumes: core.AccountsAssetsVolumes{
							"world": core.AssetsVolumes{"EUR": core.Volumes{Input: core.NewMonetaryInt(0), Output: worldTotoEUR}},
							"alice": core.AssetsVolumes{"EUR": core.Volumes{Input: core.NewMonetaryInt(0), Output: core.NewMonetaryInt(0)}},
						},
						PostCommitVolumes: core.AccountsAssetsVolumes{
							"world": core.AssetsVolumes{"EUR": core.Volumes{Input: core.NewMonetaryInt(0), Output: worldTotoEUR.Add(worldAliceEUR)}},
							"alice": core.AssetsVolumes{"EUR": core.Volumes{Input: worldAliceEUR, Output: core.NewMonetaryInt(0)}},
						},
					},
					{
						Transaction: core.Transaction{
							TransactionData: core.TransactionData{
								Timestamp: now.Add(5 * time.Second),
								Postings:  core.Postings{postings[5]},
							},
							ID: 5,
						},
						PreCommitVolumes: core.AccountsAssetsVolumes{
							"toto":  core.AssetsVolumes{"EUR": core.Volumes{Input: worldTotoEUR, Output: core.NewMonetaryInt(0)}},
							"alice": core.AssetsVolumes{"EUR": core.Volumes{Input: worldAliceEUR, Output: core.NewMonetaryInt(0)}},
						},
						PostCommitVolumes: core.AccountsAssetsVolumes{
							"toto":  core.AssetsVolumes{"EUR": core.Volumes{Input: worldTotoEUR, Output: totoAliceEUR}},
							"alice": core.AssetsVolumes{"EUR": core.Volumes{Input: worldAliceEUR.Add(totoAliceEUR), Output: core.NewMonetaryInt(0)}},
						},
					},
				}

				assert.Equal(t, expectedTxs, res.GeneratedTransactions)
			})
		})

		t.Run("no transactions", func(t *testing.T) {
			result, err := l.ProcessTx(context.Background())
			assert.NoError(t, err)
			assert.Equal(t, &ledger.CommitResult{
				PreCommitVolumes:      core.AccountsAssetsVolumes{},
				PostCommitVolumes:     core.AccountsAssetsVolumes{},
				GeneratedTransactions: []core.ExpandedTransaction{},
			}, result)
		})

		t.Run("date in the past", func(t *testing.T) {
			now := time.Now()
			require.NoError(t, l.GetLedgerStore().Commit(context.Background(), core.ExpandedTransaction{
				Transaction: core.Transaction{
					TransactionData: core.TransactionData{
						Timestamp: now,
						Postings:  []core.Posting{{}},
					},
					ID: 0,
				},
			}))

			_, err := l.ProcessTx(context.Background(), core.TransactionData{
				Postings: []core.Posting{{
					Source:      "world",
					Destination: "bank",
					Amount:      core.NewMonetaryInt(100),
					Asset:       "USD",
				}},
				Timestamp: now.Add(-time.Second),
			})

			assert.Error(t, err)
			assert.True(t, ledger.IsValidationError(err))
		})
<<<<<<< HEAD

		t.Run("set_account_meta valid", func(t *testing.T) {
			m := core.AccountsMeta{
				"bank": core.Metadata{"foo": "bar"},
			}
			res, err := l.ProcessTx(context.Background(),
				&core.AdditionalOperations{
					SetAccountMeta: m},
				core.TransactionData{
					Postings: []core.Posting{{
						Source:      "world",
						Destination: "bank",
						Amount:      core.NewMonetaryInt(100),
						Asset:       "USD",
					}},
				})
			require.NoError(t, err)
			require.Equal(t, core.Metadata{
				"set_account_meta": m,
			}, res.GeneratedTransactions[0].Metadata)
		})

		t.Run("set_account_meta empty", func(t *testing.T) {
			m := core.AccountsMeta{}
			res, err := l.ProcessTx(context.Background(),
				&core.AdditionalOperations{
					SetAccountMeta: m},
				core.TransactionData{
					Postings: []core.Posting{{
						Source:      "world",
						Destination: "bank",
						Amount:      core.NewMonetaryInt(100),
						Asset:       "USD",
					}},
				})
			require.NoError(t, err)
			require.Nil(t, res.GeneratedTransactions[0].Metadata)
		})

		t.Run("set_account_meta multiple addresses", func(t *testing.T) {
			m := core.AccountsMeta{
				"bank":  core.Metadata{"foo": "bar"},
				"alice": core.Metadata{"foo": "bar"},
			}
			res, err := l.ProcessTx(context.Background(),
				&core.AdditionalOperations{
					SetAccountMeta: m},
				core.TransactionData{
					Postings: []core.Posting{
						{
							Source:      "world",
							Destination: "bank",
							Amount:      core.NewMonetaryInt(100),
							Asset:       "USD",
						},
						{
							Source:      "bank",
							Destination: "alice",
							Amount:      core.NewMonetaryInt(10),
							Asset:       "USD",
						},
					},
				})
			require.NoError(t, err)
			require.Equal(t, core.Metadata{
				"set_account_meta": m,
			}, res.GeneratedTransactions[0].Metadata)
		})
=======
>>>>>>> affdf8a7
	})

	runOnLedger(func(l *ledger.Ledger) {
		t.Run("date in the past (allowed by policy)", func(t *testing.T) {
			now := time.Now()
			require.NoError(t, l.GetLedgerStore().Commit(context.Background(), core.ExpandedTransaction{
				Transaction: core.Transaction{
					TransactionData: core.TransactionData{
						Timestamp: now,
						Postings:  []core.Posting{{}},
					},
					ID: 0,
				},
			}))

			_, err := l.ProcessTx(context.Background(), core.TransactionData{
				Postings: []core.Posting{{
					Source:      "world",
					Destination: "bank",
					Amount:      core.NewMonetaryInt(100),
					Asset:       "USD",
				}},
				Timestamp: now.Add(-time.Second),
			})

			assert.NoError(t, err)

		})
	}, ledger.WithPastTimestamps)
}<|MERGE_RESOLUTION|>--- conflicted
+++ resolved
@@ -328,77 +328,6 @@
 			assert.Error(t, err)
 			assert.True(t, ledger.IsValidationError(err))
 		})
-<<<<<<< HEAD
-
-		t.Run("set_account_meta valid", func(t *testing.T) {
-			m := core.AccountsMeta{
-				"bank": core.Metadata{"foo": "bar"},
-			}
-			res, err := l.ProcessTx(context.Background(),
-				&core.AdditionalOperations{
-					SetAccountMeta: m},
-				core.TransactionData{
-					Postings: []core.Posting{{
-						Source:      "world",
-						Destination: "bank",
-						Amount:      core.NewMonetaryInt(100),
-						Asset:       "USD",
-					}},
-				})
-			require.NoError(t, err)
-			require.Equal(t, core.Metadata{
-				"set_account_meta": m,
-			}, res.GeneratedTransactions[0].Metadata)
-		})
-
-		t.Run("set_account_meta empty", func(t *testing.T) {
-			m := core.AccountsMeta{}
-			res, err := l.ProcessTx(context.Background(),
-				&core.AdditionalOperations{
-					SetAccountMeta: m},
-				core.TransactionData{
-					Postings: []core.Posting{{
-						Source:      "world",
-						Destination: "bank",
-						Amount:      core.NewMonetaryInt(100),
-						Asset:       "USD",
-					}},
-				})
-			require.NoError(t, err)
-			require.Nil(t, res.GeneratedTransactions[0].Metadata)
-		})
-
-		t.Run("set_account_meta multiple addresses", func(t *testing.T) {
-			m := core.AccountsMeta{
-				"bank":  core.Metadata{"foo": "bar"},
-				"alice": core.Metadata{"foo": "bar"},
-			}
-			res, err := l.ProcessTx(context.Background(),
-				&core.AdditionalOperations{
-					SetAccountMeta: m},
-				core.TransactionData{
-					Postings: []core.Posting{
-						{
-							Source:      "world",
-							Destination: "bank",
-							Amount:      core.NewMonetaryInt(100),
-							Asset:       "USD",
-						},
-						{
-							Source:      "bank",
-							Destination: "alice",
-							Amount:      core.NewMonetaryInt(10),
-							Asset:       "USD",
-						},
-					},
-				})
-			require.NoError(t, err)
-			require.Equal(t, core.Metadata{
-				"set_account_meta": m,
-			}, res.GeneratedTransactions[0].Metadata)
-		})
-=======
->>>>>>> affdf8a7
 	})
 
 	runOnLedger(func(l *ledger.Ledger) {
