--- conflicted
+++ resolved
@@ -115,17 +115,11 @@
 			}
 		}
 
-<<<<<<< HEAD
 		tx := core.ExpandedTransaction{
 			Transaction: core.Transaction{
 				TransactionData: t,
 				ID:              nextTxId,
 			},
-=======
-		tx := core.Transaction{
-			TransactionData:   t,
-			ID:                nextTxId,
->>>>>>> a8a47f0a
 			PostCommitVolumes: txVolumeAggregator.postCommitVolumes(),
 			PreCommitVolumes:  txVolumeAggregator.preCommitVolumes(),
 		}
