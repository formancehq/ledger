package ledger_test

import (
	"context"
	"encoding/json"
	"testing"

	"github.com/numary/ledger/pkg/api/apierrors"
	"github.com/numary/ledger/pkg/core"
	"github.com/numary/ledger/pkg/ledger"
	"github.com/stretchr/testify/assert"
	"github.com/stretchr/testify/require"
)

func TestNoScript(t *testing.T) {
	runOnLedger(func(l *ledger.Ledger) {
		script := core.Script{}

		_, err := l.Execute(context.Background(), script)
		assert.IsType(t, &ledger.ScriptError{}, err)
		assert.Equal(t, ledger.ScriptErrorNoScript, err.(*ledger.ScriptError).Code)
	})
}

func TestCompilationError(t *testing.T) {
	runOnLedger(func(l *ledger.Ledger) {
		script := core.Script{
			ScriptCore: core.ScriptCore{Plain: "willnotcompile"},
		}

		_, err := l.Execute(context.Background(), script)
		assert.IsType(t, &ledger.ScriptError{}, err)
		assert.Equal(t, ledger.ScriptErrorCompilationFailed, err.(*ledger.ScriptError).Code)
	})
}

func TestSend(t *testing.T) {
	runOnLedger(func(l *ledger.Ledger) {
		defer func(l *ledger.Ledger, ctx context.Context) {
			require.NoError(t, l.Close(ctx))
		}(l, context.Background())

		script := core.Script{
			ScriptCore: core.ScriptCore{
				Plain: `
					send [USD/2 99] (
						source=@world
						destination=@user:001
					)`,
			},
		}

		_, err := l.Execute(context.Background(), script)
		require.NoError(t, err)

		assertBalance(t, l, "user:001",
			"USD/2", core.NewMonetaryInt(99))
	})
}

func TestNoVariables(t *testing.T) {
	runOnLedger(func(l *ledger.Ledger) {
		script := core.Script{
			ScriptCore: core.ScriptCore{
				Plain: `
					vars {
						account $dest
					}

<<<<<<< HEAD
					send [CAD/2 42] (
						source = @world
						destination = $dest
					)`,
				Vars: map[string]json.RawMessage{},
			},
		}

		_, err := l.Execute(context.Background(), nil, script)
		assert.Error(t, err)
=======
		_, err = l.Execute(context.Background(), script)
		assert.Error(t, err, "variables were not provided but the transaction was committed")
>>>>>>> affdf8a7

		require.NoError(t, l.Close(context.Background()))
	})
}

func TestVariables(t *testing.T) {
	runOnLedger(func(l *ledger.Ledger) {
		defer func(l *ledger.Ledger, ctx context.Context) {
			require.NoError(t, l.Close(ctx))
		}(l, context.Background())

		script := core.Script{
			ScriptCore: core.ScriptCore{
				Plain: `
					vars {
						account $dest
					}

<<<<<<< HEAD
					send [CAD/2 42] (
						source = @world
						destination = $dest
					)`,
				Vars: map[string]json.RawMessage{
					"dest": json.RawMessage(`"user:042"`),
				},
			},
		}
=======
		_, err = l.Execute(context.Background(), script)
		require.NoError(t, err)
>>>>>>> affdf8a7

		_, err := l.Execute(context.Background(), nil, script)
		require.NoError(t, err)

		assertBalance(t, l, "user:042",
			"CAD/2", core.NewMonetaryInt(42))
	})
}

func TestEnoughFunds(t *testing.T) {
	runOnLedger(func(l *ledger.Ledger) {
		defer func(l *ledger.Ledger, ctx context.Context) {
			require.NoError(t, l.Close(ctx))
		}(l, context.Background())

		tx := core.TransactionData{
			Postings: []core.Posting{
				{
					Source:      "world",
					Destination: "user:001",
					Amount:      core.NewMonetaryInt(100),
					Asset:       "COIN",
				},
			},
		}

		_, err := l.Commit(context.Background(), tx)
		require.NoError(t, err)

		script := core.Script{
			ScriptCore: core.ScriptCore{
				Plain: `
					send [COIN 95] (
						source = @user:001
						destination = @world
					)`,
			},
		}

		_, err = l.Execute(context.Background(), script)
		assert.NoError(t, err)
	})
}

func TestNotEnoughFunds(t *testing.T) {
	runOnLedger(func(l *ledger.Ledger) {
		defer func(l *ledger.Ledger, ctx context.Context) {
			require.NoError(t, l.Close(ctx))
		}(l, context.Background())

		tx := core.TransactionData{
			Postings: []core.Posting{
				{
					Source:      "world",
					Destination: "user:002",
					Amount:      core.NewMonetaryInt(100),
					Asset:       "COIN",
				},
			},
		}

		_, err := l.Commit(context.Background(), tx)
		require.NoError(t, err)

		script := core.Script{
			ScriptCore: core.ScriptCore{
				Plain: `
					send [COIN 105] (
						source = @user:002
						destination = @world
					)`,
			},
		}

<<<<<<< HEAD
		_, err = l.Execute(context.Background(), nil, script)
		assert.True(t, ledger.IsScriptErrorWithCode(err, apierrors.ErrInsufficientFund))
=======
		_, err = l.Execute(context.Background(), script)
		assert.Error(t, err, "error wasn't supposed to be nil")
>>>>>>> affdf8a7
	})
}

func TestMissingMetadata(t *testing.T) {
	runOnLedger(func(l *ledger.Ledger) {
		defer func(l *ledger.Ledger, ctx context.Context) {
			require.NoError(t, l.Close(ctx))
		}(l, context.Background())

		plain := `
			vars {
				account $sale
				account $seller = meta($sale, "seller")
			}

			send [COIN *] (
				source = $sale
				destination = $seller
			)`
		script := core.Script{
			ScriptCore: core.ScriptCore{
				Plain: plain,
				Vars: map[string]json.RawMessage{
					"sale": json.RawMessage(`"sales:042"`),
				},
			},
		}

<<<<<<< HEAD
		_, err := l.Execute(context.Background(), nil, script)
		assert.True(t, ledger.IsScriptErrorWithCode(err, ledger.ScriptErrorCompilationFailed))
=======
		_, err := l.Execute(context.Background(), script)
		assert.Error(t, err, "expected an error because of missing metadata")
>>>>>>> affdf8a7
	})
}

func TestMetadata(t *testing.T) {
	runOnLedger(func(l *ledger.Ledger) {
		defer func(l *ledger.Ledger, ctx context.Context) {
			require.NoError(t, l.Close(ctx))
		}(l, context.Background())

		tx := core.TransactionData{
			Postings: []core.Posting{
				{
					Source:      "world",
					Destination: "sales:042",
					Amount:      core.NewMonetaryInt(100),
					Asset:       "COIN",
				},
			},
		}

		_, err := l.Commit(context.Background(), tx)
		require.NoError(t, err)

		err = l.SaveMeta(context.Background(), core.MetaTargetTypeAccount,
			"sales:042",
			core.Metadata{
				"seller": json.RawMessage(`{
					"type":  "account",
					"value": "users:053"
				}`),
			})
		require.NoError(t, err)

		err = l.SaveMeta(context.Background(), core.MetaTargetTypeAccount,
			"users:053",
			core.Metadata{
				"commission": json.RawMessage(`{
					"type":  "portion",
					"value": "15.5%"
				}`),
			})
		require.NoError(t, err)

		plain := `
			vars {
				account $sale
				account $seller = meta($sale, "seller")
				portion $commission = meta($seller, "commission")
			}

			send [COIN *] (
				source = $sale
				destination = {
					remaining to $seller
					$commission to @platform
				}
			)
		`
		require.NoError(t, err)

		script := core.Script{
			ScriptCore: core.ScriptCore{
				Plain: plain,
				Vars: map[string]json.RawMessage{
					"sale": json.RawMessage(`"sales:042"`),
				},
			},
		}

		_, err = l.Execute(context.Background(), script)
		require.NoError(t, err)

		assertBalance(t, l, "sales:042", "COIN", core.NewMonetaryInt(0))

		assertBalance(t, l, "users:053", "COIN", core.NewMonetaryInt(85))

		assertBalance(t, l, "platform", "COIN", core.NewMonetaryInt(15))
	})
}

func TestSetTxMeta(t *testing.T) {
	type testCase struct {
		name              string
		script            core.Script
		expectedMetadata  core.Metadata
		expectedErrorCode string
	}
	for _, tc := range []testCase{
		{
			name: "nominal",
			script: core.Script{
				ScriptCore: core.ScriptCore{
					Plain: `
					send [USD/2 99] (
						source=@world
						destination=@user:001
					)`,
				},
				Metadata: core.Metadata{
					"priority": "low",
				},
			},
			expectedMetadata: core.Metadata{
				"priority": "low",
			},
		},
		{
			name: "define metadata on script",
			script: core.Script{
				ScriptCore: core.ScriptCore{
					Plain: `
					set_tx_meta("priority", "low")

					send [COIN 10] (
						source = @world
						destination = @user:001
					)`,
				},
			},
			expectedMetadata: core.Metadata{
				"priority": map[string]any{"type": "string", "value": "low"},
			},
		},
		{
			name: "override metadata of script",
			script: core.Script{
				ScriptCore: core.ScriptCore{
					Plain: `
					set_tx_meta("priority", "low")

					send [USD/2 99] (
						source=@world
						destination=@user:001
					)`,
				},
				Metadata: core.Metadata{
					"priority": "high",
				},
			},
			expectedErrorCode: ledger.ScriptErrorMetadataOverride,
		},
	} {
		t.Run(tc.name, func(t *testing.T) {
			runOnLedger(func(l *ledger.Ledger) {
				defer func(l *ledger.Ledger, ctx context.Context) {
					require.NoError(t, l.Close(ctx))
				}(l, context.Background())

				_, err := l.Execute(context.Background(), tc.script)

				if tc.expectedErrorCode != "" {
					require.Error(t, err)
					require.True(t, ledger.IsScriptErrorWithCode(err, tc.expectedErrorCode))
				} else {
					require.NoError(t, err)
					last, err := l.GetLedgerStore().GetLastTransaction(context.Background())
					require.NoError(t, err)
					assert.True(t, last.Metadata.IsEquivalentTo(tc.expectedMetadata))
				}
			})
		})
	}
}

func TestScriptSetReference(t *testing.T) {
	runOnLedger(func(l *ledger.Ledger) {
		defer func(l *ledger.Ledger, ctx context.Context) {
			require.NoError(t, l.Close(ctx))
		}(l, context.Background())

		plain := `
			send [USD/2 99] (
				source=@world
				destination=@user:001
			)`

		script := core.Script{
			ScriptCore: core.ScriptCore{
				Plain: plain,
				Vars:  map[string]json.RawMessage{},
			},
			Reference: "tx_ref",
		}

		_, err := l.Execute(context.Background(), script)
		require.NoError(t, err)

		last, err := l.GetLedgerStore().GetLastTransaction(context.Background())
		require.NoError(t, err)

		assert.Equal(t, script.Reference, last.Reference)
	})
}

<<<<<<< HEAD
func TestSetAccountMeta(t *testing.T) {
	runOnLedger(func(l *ledger.Ledger) {
		t.Run("valid", func(t *testing.T) {
			res, _, err := l.ProcessScript(context.Background(), nil, core.Script{
				ScriptCore: core.ScriptCore{Plain: `
					set_account_meta(@alice, "aaa", "string meta")
					set_account_meta(@alice, "bbb", 42)
					set_account_meta(@alice, "ccc", COIN)
					set_account_meta(@alice, "ddd", [COIN 30])
					set_account_meta(@alice, "eee", @bob)
					`,
				},
			})
			require.NoError(t, err)
			require.Equal(t, core.Metadata{
				"set_account_meta": map[string]any{
					"alice": map[string]any{
						"aaa": map[string]any{"type": "string", "value": "string meta"},
						"bbb": map[string]any{"type": "number", "value": 42.},
						"ccc": map[string]any{"type": "asset", "value": "COIN"},
						"ddd": map[string]any{"type": "monetary",
							"value": map[string]any{"asset": "COIN", "amount": 30.}},
						"eee": map[string]any{"type": "account", "value": "bob"},
					},
				},
			}, res.Metadata)
		})

		t.Run("invalid syntax", func(t *testing.T) {
			_, _, err := l.ProcessScript(context.Background(), nil, core.Script{
				ScriptCore: core.ScriptCore{Plain: `
					set_account_meta(@bob, "is")`,
				},
			})
			require.True(t, ledger.IsScriptErrorWithCode(err,
				ledger.ScriptErrorCompilationFailed))
		})
=======
func TestScriptReferenceConflict(t *testing.T) {
	runOnLedger(func(l *ledger.Ledger) {
		defer func(l *ledger.Ledger, ctx context.Context) {
			require.NoError(t, l.Close(ctx))
		}(l, context.Background())

		_, err := l.Execute(context.Background(), core.Script{
			ScriptCore: core.ScriptCore{
				Plain: `
				send [USD/2 99] (
					source=@world
					destination=@user:001
				)`,
				Vars: map[string]json.RawMessage{},
			},
			Reference: "tx_ref",
		})
		require.NoError(t, err)

		_, err = l.Execute(context.Background(), core.Script{
			ScriptCore: core.ScriptCore{
				Plain: `
				send [USD/2 99] (
					source=@unexists
					destination=@user:001
				)`,
				Vars: map[string]json.RawMessage{},
			},
			Reference: "tx_ref",
		})
		require.Error(t, err)
		require.True(t, ledger.IsConflictError(err))
>>>>>>> affdf8a7
	})
}

func assertBalance(t *testing.T, l *ledger.Ledger, account, asset string, amount *core.MonetaryInt) {
	user, err := l.GetAccount(context.Background(), account)
	require.NoError(t, err)

	b := user.Balances[asset]
	assert.Equalf(t, amount.String(), b.String(),
		"wrong %v balance for account %v, expected: %s got: %s",
		asset, account,
		amount, b,
	)
}<|MERGE_RESOLUTION|>--- conflicted
+++ resolved
@@ -67,7 +67,6 @@
 						account $dest
 					}
 
-<<<<<<< HEAD
 					send [CAD/2 42] (
 						source = @world
 						destination = $dest
@@ -76,12 +75,8 @@
 			},
 		}
 
-		_, err := l.Execute(context.Background(), nil, script)
+		_, err := l.Execute(context.Background(), script)
 		assert.Error(t, err)
-=======
-		_, err = l.Execute(context.Background(), script)
-		assert.Error(t, err, "variables were not provided but the transaction was committed")
->>>>>>> affdf8a7
 
 		require.NoError(t, l.Close(context.Background()))
 	})
@@ -100,7 +95,6 @@
 						account $dest
 					}
 
-<<<<<<< HEAD
 					send [CAD/2 42] (
 						source = @world
 						destination = $dest
@@ -110,12 +104,8 @@
 				},
 			},
 		}
-=======
-		_, err = l.Execute(context.Background(), script)
-		require.NoError(t, err)
->>>>>>> affdf8a7
-
-		_, err := l.Execute(context.Background(), nil, script)
+
+		_, err := l.Execute(context.Background(), script)
 		require.NoError(t, err)
 
 		assertBalance(t, l, "user:042",
@@ -188,13 +178,8 @@
 			},
 		}
 
-<<<<<<< HEAD
-		_, err = l.Execute(context.Background(), nil, script)
+		_, err = l.Execute(context.Background(), script)
 		assert.True(t, ledger.IsScriptErrorWithCode(err, apierrors.ErrInsufficientFund))
-=======
-		_, err = l.Execute(context.Background(), script)
-		assert.Error(t, err, "error wasn't supposed to be nil")
->>>>>>> affdf8a7
 	})
 }
 
@@ -223,13 +208,8 @@
 			},
 		}
 
-<<<<<<< HEAD
-		_, err := l.Execute(context.Background(), nil, script)
+		_, err := l.Execute(context.Background(), script)
 		assert.True(t, ledger.IsScriptErrorWithCode(err, ledger.ScriptErrorCompilationFailed))
-=======
-		_, err := l.Execute(context.Background(), script)
-		assert.Error(t, err, "expected an error because of missing metadata")
->>>>>>> affdf8a7
 	})
 }
 
@@ -424,11 +404,45 @@
 	})
 }
 
-<<<<<<< HEAD
+func TestScriptReferenceConflict(t *testing.T) {
+	runOnLedger(func(l *ledger.Ledger) {
+		defer func(l *ledger.Ledger, ctx context.Context) {
+			require.NoError(t, l.Close(ctx))
+		}(l, context.Background())
+
+		_, err := l.Execute(context.Background(), core.Script{
+			ScriptCore: core.ScriptCore{
+				Plain: `
+				send [USD/2 99] (
+					source=@world
+					destination=@user:001
+				)`,
+				Vars: map[string]json.RawMessage{},
+			},
+			Reference: "tx_ref",
+		})
+		require.NoError(t, err)
+
+		_, err = l.Execute(context.Background(), core.Script{
+			ScriptCore: core.ScriptCore{
+				Plain: `
+				send [USD/2 99] (
+					source=@unexists
+					destination=@user:001
+				)`,
+				Vars: map[string]json.RawMessage{},
+			},
+			Reference: "tx_ref",
+		})
+		require.Error(t, err)
+		require.True(t, ledger.IsConflictError(err))
+	})
+}
+
 func TestSetAccountMeta(t *testing.T) {
 	runOnLedger(func(l *ledger.Ledger) {
 		t.Run("valid", func(t *testing.T) {
-			res, _, err := l.ProcessScript(context.Background(), nil, core.Script{
+			res, err := l.ProcessScript(context.Background(), core.Script{
 				ScriptCore: core.ScriptCore{Plain: `
 					set_account_meta(@alice, "aaa", "string meta")
 					set_account_meta(@alice, "bbb", 42)
@@ -454,7 +468,7 @@
 		})
 
 		t.Run("invalid syntax", func(t *testing.T) {
-			_, _, err := l.ProcessScript(context.Background(), nil, core.Script{
+			_, err := l.ProcessScript(context.Background(), core.Script{
 				ScriptCore: core.ScriptCore{Plain: `
 					set_account_meta(@bob, "is")`,
 				},
@@ -462,40 +476,6 @@
 			require.True(t, ledger.IsScriptErrorWithCode(err,
 				ledger.ScriptErrorCompilationFailed))
 		})
-=======
-func TestScriptReferenceConflict(t *testing.T) {
-	runOnLedger(func(l *ledger.Ledger) {
-		defer func(l *ledger.Ledger, ctx context.Context) {
-			require.NoError(t, l.Close(ctx))
-		}(l, context.Background())
-
-		_, err := l.Execute(context.Background(), core.Script{
-			ScriptCore: core.ScriptCore{
-				Plain: `
-				send [USD/2 99] (
-					source=@world
-					destination=@user:001
-				)`,
-				Vars: map[string]json.RawMessage{},
-			},
-			Reference: "tx_ref",
-		})
-		require.NoError(t, err)
-
-		_, err = l.Execute(context.Background(), core.Script{
-			ScriptCore: core.ScriptCore{
-				Plain: `
-				send [USD/2 99] (
-					source=@unexists
-					destination=@user:001
-				)`,
-				Vars: map[string]json.RawMessage{},
-			},
-			Reference: "tx_ref",
-		})
-		require.Error(t, err)
-		require.True(t, ledger.IsConflictError(err))
->>>>>>> affdf8a7
 	})
 }
 
