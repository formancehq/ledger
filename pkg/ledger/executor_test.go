--- conflicted
+++ resolved
@@ -60,23 +60,12 @@
 
 func TestNoVariables(t *testing.T) {
 	runOnLedger(func(l *ledger.Ledger) {
-<<<<<<< HEAD
-		script := core.ScriptData{
-			Script: core.Script{
+		script := core.Script{
+			ScriptCore: core.ScriptCore{
 				Plain: `
 					vars {
 						account $dest
 					}
-=======
-		var script core.Script
-		err := json.Unmarshal(
-			[]byte(`{
-				"plain": "vars {\naccount $dest\n}\nsend [CAD/2 42] (\n source=@world \n destination=$dest \n)",
-				"vars": {}
-			}`),
-			&script)
-		require.NoError(t, err)
->>>>>>> 0357c5c9
 
 					send [CAD/2 42] (
 						source = @world
@@ -99,25 +88,12 @@
 			require.NoError(t, l.Close(ctx))
 		}(l, context.Background())
 
-<<<<<<< HEAD
-		script := core.ScriptData{
-			Script: core.Script{
+		script := core.Script{
+			ScriptCore: core.ScriptCore{
 				Plain: `
 					vars {
 						account $dest
 					}
-=======
-		var script core.Script
-		err := json.Unmarshal(
-			[]byte(`{
-				"plain": "vars {\naccount $dest\n}\nsend [CAD/2 42] (\n source=@world \n destination=$dest \n)",
-				"vars": {
-					"dest": "user:042"
-				}
-			}`),
-			&script)
-		require.NoError(t, err)
->>>>>>> 0357c5c9
 
 					send [CAD/2 42] (
 						source = @world
@@ -157,9 +133,8 @@
 		_, err := l.Commit(context.Background(), nil, tx)
 		require.NoError(t, err)
 
-<<<<<<< HEAD
-		script := core.ScriptData{
-			Script: core.Script{
+		script := core.Script{
+			ScriptCore: core.ScriptCore{
 				Plain: `
 					send [COIN 95] (
 						source = @user:001
@@ -167,15 +142,6 @@
 					)`,
 			},
 		}
-=======
-		var script core.Script
-		err = json.Unmarshal(
-			[]byte(`{
-				"plain": "send [COIN 95] (\n source=@user:001 \n destination=@world \n)"
-			}`),
-			&script)
-		require.NoError(t, err)
->>>>>>> 0357c5c9
 
 		_, err = l.Execute(context.Background(), nil, script)
 		assert.NoError(t, err)
@@ -202,9 +168,8 @@
 		_, err := l.Commit(context.Background(), nil, tx)
 		require.NoError(t, err)
 
-<<<<<<< HEAD
-		script := core.ScriptData{
-			Script: core.Script{
+		script := core.Script{
+			ScriptCore: core.ScriptCore{
 				Plain: `
 					send [COIN 105] (
 						source = @user:002
@@ -212,15 +177,6 @@
 					)`,
 			},
 		}
-=======
-		var script core.Script
-		err = json.Unmarshal(
-			[]byte(`{
-				"plain": "send [COIN 105] (\n source=@user:002 \n destination=@world \n)"
-			}`),
-			&script)
-		require.NoError(t, err)
->>>>>>> 0357c5c9
 
 		_, err = l.Execute(context.Background(), nil, script)
 		assert.True(t, ledger.IsScriptErrorWithCode(err, apierrors.ErrInsufficientFund))
@@ -242,17 +198,9 @@
 			send [COIN *] (
 				source = $sale
 				destination = $seller
-<<<<<<< HEAD
 			)`
-		script := core.ScriptData{
-			Script: core.Script{
-=======
-			)
-		`
-
-		script := core.Script{
-			ScriptCore: core.ScriptCore{
->>>>>>> 0357c5c9
+		script := core.Script{
+			ScriptCore: core.ScriptCore{
 				Plain: plain,
 				Vars: map[string]json.RawMessage{
 					"sale": json.RawMessage(`"sales:042"`),
@@ -459,8 +407,8 @@
 func TestSetAccountMeta(t *testing.T) {
 	runOnLedger(func(l *ledger.Ledger) {
 		t.Run("valid", func(t *testing.T) {
-			res, _, err := l.ProcessScript(context.Background(), nil, core.ScriptData{
-				Script: core.Script{Plain: `
+			res, _, err := l.ProcessScript(context.Background(), nil, core.Script{
+				ScriptCore: core.ScriptCore{Plain: `
 					set_account_meta(@alice, "aaa", "string meta")
 					set_account_meta(@alice, "bbb", 42)
 					set_account_meta(@alice, "ccc", COIN)
@@ -472,7 +420,7 @@
 			require.NoError(t, err)
 			require.Equal(t, core.Metadata{
 				"set_account_meta": map[string]any{
-					"@alice": map[string]any{
+					"alice": map[string]any{
 						"aaa": map[string]any{"type": "string", "value": "string meta"},
 						"bbb": map[string]any{"type": "number", "value": 42.},
 						"ccc": map[string]any{"type": "asset", "value": "COIN"},
@@ -485,8 +433,8 @@
 		})
 
 		t.Run("invalid syntax", func(t *testing.T) {
-			_, _, err := l.ProcessScript(context.Background(), nil, core.ScriptData{
-				Script: core.Script{Plain: `
+			_, _, err := l.ProcessScript(context.Background(), nil, core.Script{
+				ScriptCore: core.ScriptCore{Plain: `
 					set_account_meta(@bob, "is")`,
 				},
 			})
