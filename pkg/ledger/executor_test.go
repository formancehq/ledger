package ledger_test

import (
	"context"
	"encoding/json"
	"testing"

	"github.com/numary/ledger/pkg/core"
	"github.com/numary/ledger/pkg/ledger"
	"github.com/stretchr/testify/assert"
	"github.com/stretchr/testify/require"
)

func TestNoScript(t *testing.T) {
	runOnLedger(func(l *ledger.Ledger) {
		script := core.Script{}

		_, err := l.Execute(context.Background(), script)
		assert.IsType(t, &ledger.ScriptError{}, err)
		assert.Equal(t, ledger.ScriptErrorNoScript, err.(*ledger.ScriptError).Code)
	})
}

func TestCompilationError(t *testing.T) {
	runOnLedger(func(l *ledger.Ledger) {
		script := core.Script{
			ScriptCore: core.ScriptCore{Plain: "willnotcompile"},
		}

		_, err := l.Execute(context.Background(), script)
		assert.IsType(t, &ledger.ScriptError{}, err)
		assert.Equal(t, ledger.ScriptErrorCompilationFailed, err.(*ledger.ScriptError).Code)
	})
}

func TestSend(t *testing.T) {
	runOnLedger(func(l *ledger.Ledger) {
		defer func(l *ledger.Ledger, ctx context.Context) {
			require.NoError(t, l.Close(ctx))
		}(l, context.Background())

		script := core.Script{
			ScriptCore: core.ScriptCore{
				Plain: `
				send [USD/2 99] (
				source=@world
				destination=@user:001
			)`},
		}

		_, err := l.Execute(context.Background(), script)
		require.NoError(t, err)

		assertBalance(t, l, "user:001", "USD/2", core.NewMonetaryInt(99))
	})
}

func TestNoVariables(t *testing.T) {
	runOnLedger(func(l *ledger.Ledger) {
		var script core.Script
		err := json.Unmarshal(
			[]byte(`{
				"plain": "vars {\naccount $dest\n}\nsend [CAD/2 42] (\n source=@world \n destination=$dest \n)",
				"vars": {}
			}`),
			&script)
		require.NoError(t, err)

		_, err = l.Execute(context.Background(), script)
		assert.Error(t, err, "variables were not provided but the transaction was committed")

		require.NoError(t, l.Close(context.Background()))
	})
}

func TestVariables(t *testing.T) {
	runOnLedger(func(l *ledger.Ledger) {
		defer func(l *ledger.Ledger, ctx context.Context) {
			require.NoError(t, l.Close(ctx))
		}(l, context.Background())

		var script core.Script
		err := json.Unmarshal(
			[]byte(`{
				"plain": "vars {\naccount $dest\n}\nsend [CAD/2 42] (\n source=@world \n destination=$dest \n)",
				"vars": {
					"dest": "user:042"
				}
			}`),
			&script)
		require.NoError(t, err)

		_, err = l.Execute(context.Background(), script)
		require.NoError(t, err)

		user, err := l.GetAccount(context.Background(), "user:042")
		require.NoError(t, err)

		b := user.Balances["CAD/2"]
		assert.Equalf(t, core.NewMonetaryInt(42), b,
			"wrong CAD/2 balance for account user:042, expected: %d got: %d",
			42, b,
		)
	})
}

func TestEnoughFunds(t *testing.T) {
	runOnLedger(func(l *ledger.Ledger) {
		defer func(l *ledger.Ledger, ctx context.Context) {
			require.NoError(t, l.Close(ctx))
		}(l, context.Background())

		tx := core.TransactionData{
			Postings: []core.Posting{
				{
					Source:      "world",
					Destination: "user:001",
					Amount:      core.NewMonetaryInt(100),
					Asset:       "COIN",
				},
			},
		}

		_, err := l.Commit(context.Background(), tx)
		require.NoError(t, err)

		var script core.Script
		err = json.Unmarshal(
			[]byte(`{
				"plain": "send [COIN 95] (\n source=@user:001 \n destination=@world \n)"
			}`),
			&script)
		require.NoError(t, err)

		_, err = l.Execute(context.Background(), script)
		assert.NoError(t, err)
	})
}

func TestNotEnoughFunds(t *testing.T) {
	runOnLedger(func(l *ledger.Ledger) {
		defer func(l *ledger.Ledger, ctx context.Context) {
			require.NoError(t, l.Close(ctx))
		}(l, context.Background())

		tx := core.TransactionData{
			Postings: []core.Posting{
				{
					Source:      "world",
					Destination: "user:002",
					Amount:      core.NewMonetaryInt(100),
					Asset:       "COIN",
				},
			},
		}

		_, err := l.Commit(context.Background(), tx)
		require.NoError(t, err)

		var script core.Script
		err = json.Unmarshal(
			[]byte(`{
				"plain": "send [COIN 105] (\n source=@user:002 \n destination=@world \n)"
			}`),
			&script)
		require.NoError(t, err)

		_, err = l.Execute(context.Background(), script)
		assert.Error(t, err, "error wasn't supposed to be nil")
	})
}

func TestMissingMetadata(t *testing.T) {
	runOnLedger(func(l *ledger.Ledger) {
		defer func(l *ledger.Ledger, ctx context.Context) {
			require.NoError(t, l.Close(ctx))
		}(l, context.Background())

		plain := `
			vars {
				account $sale
				account $seller = meta($sale, "seller")
			}

			send [COIN *] (
				source = $sale
				destination = $seller
			)
		`

		script := core.Script{
			ScriptCore: core.ScriptCore{
				Plain: plain,
				Vars: map[string]json.RawMessage{
					"sale": json.RawMessage(`"sales:042"`),
				},
			},
		}

		_, err := l.Execute(context.Background(), script)
		assert.Error(t, err, "expected an error because of missing metadata")
	})
}

func TestMetadata(t *testing.T) {
	runOnLedger(func(l *ledger.Ledger) {
		defer func(l *ledger.Ledger, ctx context.Context) {
			require.NoError(t, l.Close(ctx))
		}(l, context.Background())

		tx := core.TransactionData{
			Postings: []core.Posting{
				{
					Source:      "world",
					Destination: "sales:042",
					Amount:      core.NewMonetaryInt(100),
					Asset:       "COIN",
				},
			},
		}

		_, err := l.Commit(context.Background(), tx)
		require.NoError(t, err)

		err = l.SaveMeta(context.Background(), core.MetaTargetTypeAccount, "sales:042", core.Metadata{
			"seller": json.RawMessage(`{
				"type":  "account",
				"value": "users:053"
			}`),
		})
		require.NoError(t, err)

		err = l.SaveMeta(context.Background(), core.MetaTargetTypeAccount, "users:053", core.Metadata{
			"commission": json.RawMessage(`{
				"type":  "portion",
				"value": "15.5%"
			}`),
		})
		require.NoError(t, err)

		plain := `
			vars {
				account $sale
				account $seller = meta($sale, "seller")
				portion $commission = meta($seller, "commission")
			}

			send [COIN *] (
				source = $sale
				destination = {
					remaining to $seller
					$commission to @platform
				}
			)
		`
		require.NoError(t, err)

		script := core.Script{
			ScriptCore: core.ScriptCore{
				Plain: plain,
				Vars: map[string]json.RawMessage{
					"sale": json.RawMessage(`"sales:042"`),
				},
			},
		}

		_, err = l.Execute(context.Background(), script)
		require.NoError(t, err)

		assertBalance(t, l, "sales:042", "COIN", core.NewMonetaryInt(0))

		assertBalance(t, l, "users:053", "COIN", core.NewMonetaryInt(85))

		assertBalance(t, l, "platform", "COIN", core.NewMonetaryInt(15))
	})
}

func TestSetTxMeta(t *testing.T) {
	type testCase struct {
		name              string
		script            core.Script
		expectedMetadata  core.Metadata
		expectedErrorCode string
	}
	for _, tc := range []testCase{
		{
			name: "nominal",
			script: core.Script{
				ScriptCore: core.ScriptCore{
					Plain: `
					send [USD/2 99] (
						source=@world
						destination=@user:001
					)`,
				},
				Metadata: core.Metadata{
					"priority": "low",
				},
			},
			expectedMetadata: core.Metadata{
				"priority": "low",
			},
		},
		{
			name: "define metadata on script",
			script: core.Script{
				ScriptCore: core.ScriptCore{
					Plain: `
					set_tx_meta("priority", "low")

					send [COIN 10] (
						source = @world
						destination = @user:001
					)`,
				},
			},
			expectedMetadata: core.Metadata{
				"priority": map[string]any{"type": "string", "value": "low"},
			},
		},
		{
			name: "override metadata of script",
			script: core.Script{
				ScriptCore: core.ScriptCore{
					Plain: `
					set_tx_meta("priority", "low")

					send [USD/2 99] (
						source=@world
						destination=@user:001
					)`,
				},
				Metadata: core.Metadata{
					"priority": "high",
				},
			},
			expectedErrorCode: ledger.ScriptErrorMetadataOverride,
		},
	} {
		t.Run(tc.name, func(t *testing.T) {
			runOnLedger(func(l *ledger.Ledger) {
				defer func(l *ledger.Ledger, ctx context.Context) {
					require.NoError(t, l.Close(ctx))
				}(l, context.Background())

				_, err := l.Execute(context.Background(), tc.script)

				if tc.expectedErrorCode != "" {
					require.Error(t, err)
					require.True(t, ledger.IsScriptErrorWithCode(err, tc.expectedErrorCode))
				} else {
					require.NoError(t, err)
					last, err := l.GetLedgerStore().GetLastTransaction(context.Background())
					require.NoError(t, err)
					assert.True(t, last.Metadata.IsEquivalentTo(tc.expectedMetadata))
				}
			})
		})
	}
}

func TestScriptSetReference(t *testing.T) {
	runOnLedger(func(l *ledger.Ledger) {
		defer func(l *ledger.Ledger, ctx context.Context) {
			require.NoError(t, l.Close(ctx))
		}(l, context.Background())

		plain := `
			send [USD/2 99] (
				source=@world
				destination=@user:001
			)`

		script := core.Script{
			ScriptCore: core.ScriptCore{
				Plain: plain,
				Vars:  map[string]json.RawMessage{},
			},
			Reference: "tx_ref",
		}

		_, err := l.Execute(context.Background(), script)
		require.NoError(t, err)

		last, err := l.GetLedgerStore().GetLastTransaction(context.Background())
		require.NoError(t, err)

		assert.Equal(t, script.Reference, last.Reference)
	})
}
<<<<<<< HEAD

func assertBalance(t *testing.T, l *ledger.Ledger, account, asset string, amount *core.MonetaryInt) {
	user, err := l.GetAccount(context.Background(), account)
	require.NoError(t, err)

	b := user.Balances[asset]
	assert.Equalf(t, amount.String(), b.String(),
		"wrong %v balance for account %v, expected: %s got: %s",
		asset, account,
		amount, b,
	)
=======
func TestScriptReferenceConflict(t *testing.T) {
	runOnLedger(func(l *ledger.Ledger) {
		defer func(l *ledger.Ledger, ctx context.Context) {
			require.NoError(t, l.Close(ctx))
		}(l, context.Background())

		_, err := l.Execute(context.Background(), core.Script{
			ScriptCore: core.ScriptCore{
				Plain: `
				send [USD/2 99] (
					source=@world
					destination=@user:001
				)`,
				Vars: map[string]json.RawMessage{},
			},
			Reference: "tx_ref",
		})
		require.NoError(t, err)

		_, err = l.Execute(context.Background(), core.Script{
			ScriptCore: core.ScriptCore{
				Plain: `
				send [USD/2 99] (
					source=@unexists
					destination=@user:001
				)`,
				Vars: map[string]json.RawMessage{},
			},
			Reference: "tx_ref",
		})
		require.Error(t, err)
		require.True(t, ledger.IsConflictError(err))
	})
>>>>>>> 22419f50
}<|MERGE_RESOLUTION|>--- conflicted
+++ resolved
@@ -388,7 +388,41 @@
 		assert.Equal(t, script.Reference, last.Reference)
 	})
 }
-<<<<<<< HEAD
+
+func TestScriptReferenceConflict(t *testing.T) {
+	runOnLedger(func(l *ledger.Ledger) {
+		defer func(l *ledger.Ledger, ctx context.Context) {
+			require.NoError(t, l.Close(ctx))
+		}(l, context.Background())
+
+		_, err := l.Execute(context.Background(), core.Script{
+			ScriptCore: core.ScriptCore{
+				Plain: `
+				send [USD/2 99] (
+					source=@world
+					destination=@user:001
+				)`,
+				Vars: map[string]json.RawMessage{},
+			},
+			Reference: "tx_ref",
+		})
+		require.NoError(t, err)
+
+		_, err = l.Execute(context.Background(), core.Script{
+			ScriptCore: core.ScriptCore{
+				Plain: `
+				send [USD/2 99] (
+					source=@unexists
+					destination=@user:001
+				)`,
+				Vars: map[string]json.RawMessage{},
+			},
+			Reference: "tx_ref",
+		})
+		require.Error(t, err)
+		require.True(t, ledger.IsConflictError(err))
+	})
+}
 
 func assertBalance(t *testing.T, l *ledger.Ledger, account, asset string, amount *core.MonetaryInt) {
 	user, err := l.GetAccount(context.Background(), account)
@@ -400,39 +434,4 @@
 		asset, account,
 		amount, b,
 	)
-=======
-func TestScriptReferenceConflict(t *testing.T) {
-	runOnLedger(func(l *ledger.Ledger) {
-		defer func(l *ledger.Ledger, ctx context.Context) {
-			require.NoError(t, l.Close(ctx))
-		}(l, context.Background())
-
-		_, err := l.Execute(context.Background(), core.Script{
-			ScriptCore: core.ScriptCore{
-				Plain: `
-				send [USD/2 99] (
-					source=@world
-					destination=@user:001
-				)`,
-				Vars: map[string]json.RawMessage{},
-			},
-			Reference: "tx_ref",
-		})
-		require.NoError(t, err)
-
-		_, err = l.Execute(context.Background(), core.Script{
-			ScriptCore: core.ScriptCore{
-				Plain: `
-				send [USD/2 99] (
-					source=@unexists
-					destination=@user:001
-				)`,
-				Vars: map[string]json.RawMessage{},
-			},
-			Reference: "tx_ref",
-		})
-		require.Error(t, err)
-		require.True(t, ledger.IsConflictError(err))
-	})
->>>>>>> 22419f50
 }