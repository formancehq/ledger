--- conflicted
+++ resolved
@@ -12,10 +12,7 @@
 	"github.com/pkg/errors"
 )
 
-<<<<<<< HEAD
-func (l *Ledger) ProcessScript(ctx context.Context, addOps *core.AdditionalOperations, script core.Script) (*core.TransactionData, *core.AdditionalOperations, error) {
-=======
-func (l *Ledger) execute(ctx context.Context, script core.Script) (*core.TransactionData, error) {
+func (l *Ledger) ProcessScript(ctx context.Context, script core.Script) (*core.TransactionData, error) {
 	if script.Reference != "" {
 		txs, err := l.GetTransactions(ctx, *NewTransactionsQuery().WithReferenceFilter(script.Reference))
 		if err != nil {
@@ -25,50 +22,50 @@
 			return nil, NewConflictError()
 		}
 	}
->>>>>>> affdf8a7
+
 	if script.Plain == "" {
-		return nil, nil, NewScriptError(ScriptErrorNoScript, "no script to execute")
+		return nil, NewScriptError(ScriptErrorNoScript, "no script to execute")
 	}
 
 	p, err := compiler.Compile(script.Plain)
 	if err != nil {
-		return nil, nil, NewScriptError(ScriptErrorCompilationFailed, err.Error())
+		return nil, NewScriptError(ScriptErrorCompilationFailed, err.Error())
 	}
 
 	m := vm.NewMachine(*p)
 
 	if err = m.SetVarsFromJSON(script.Vars); err != nil {
-		return nil, nil, NewScriptError(ScriptErrorCompilationFailed,
+		return nil, NewScriptError(ScriptErrorCompilationFailed,
 			fmt.Sprintf("could not set variables: %v", err))
 	}
 
 	{
 		ch, err := m.ResolveResources()
 		if err != nil {
-			return nil, nil, fmt.Errorf("could not resolve program resources: %v", err)
+			return nil, fmt.Errorf("could not resolve program resources: %v", err)
 		}
 		for req := range ch {
 			if req.Error != nil {
-				return nil, nil, NewScriptError(ScriptErrorCompilationFailed,
+				return nil, NewScriptError(ScriptErrorCompilationFailed,
 					fmt.Sprintf("could not resolve program resources: %v", req.Error))
 			}
 			account, err := l.GetAccount(ctx, req.Account)
 			if err != nil {
-				return nil, nil, fmt.Errorf("could not get account %q: %v", req.Account, err)
+				return nil, fmt.Errorf("could not get account %q: %v", req.Account, err)
 			}
 			meta := account.Metadata
 			entry, ok := meta[req.Key]
 			if !ok {
-				return nil, nil, NewScriptError(ScriptErrorCompilationFailed,
+				return nil, NewScriptError(ScriptErrorCompilationFailed,
 					fmt.Sprintf("missing key %v in metadata for account %v", req.Key, req.Account))
 			}
 			data, err := json.Marshal(entry)
 			if err != nil {
-				return nil, nil, errors.Wrap(err, "json.Marshal")
+				return nil, errors.Wrap(err, "json.Marshal")
 			}
 			value, err := machine.NewValueFromTypedJSON(data)
 			if err != nil {
-				return nil, nil, NewScriptError(ScriptErrorCompilationFailed,
+				return nil, NewScriptError(ScriptErrorCompilationFailed,
 					fmt.Sprintf("invalid format for metadata at key %v for account %v: %v", req.Key, req.Account, err))
 			}
 			req.Response <- *value
@@ -78,15 +75,15 @@
 	{
 		ch, err := m.ResolveBalances()
 		if err != nil {
-			return nil, nil, fmt.Errorf("could not resolve balances: %v", err)
+			return nil, fmt.Errorf("could not resolve balances: %v", err)
 		}
 		for req := range ch {
 			if req.Error != nil {
-				return nil, nil, fmt.Errorf("could not resolve balances: %v", err)
+				return nil, fmt.Errorf("could not resolve balances: %v", err)
 			}
 			account, err := l.GetAccount(ctx, req.Account)
 			if err != nil {
-				return nil, nil, fmt.Errorf("could not get account %q: %v", req.Account, err)
+				return nil, fmt.Errorf("could not get account %q: %v", req.Account, err)
 			}
 			amt := account.Balances[req.Asset].OrZero()
 			resp := machine.MonetaryInt(*amt)
@@ -96,22 +93,22 @@
 
 	exitCode, err := m.Execute()
 	if err != nil {
-		return nil, nil, fmt.Errorf("script execution failed: %v", err)
+		return nil, fmt.Errorf("script execution failed: %v", err)
 	}
 
 	if exitCode != vm.EXIT_OK {
 		switch exitCode {
 		case vm.EXIT_FAIL:
-			return nil, nil, errors.New("script exited with error code EXIT_FAIL")
+			return nil, errors.New("script exited with error code EXIT_FAIL")
 		case vm.EXIT_FAIL_INVALID:
-			return nil, nil, errors.New("internal error: compiled script was invalid")
+			return nil, errors.New("internal error: compiled script was invalid")
 		case vm.EXIT_FAIL_INSUFFICIENT_FUNDS:
 			// TODO: If the machine can provide the asset which is failing
 			// we should be able to use InsufficientFundError{} instead of error code
-			return nil, nil, NewScriptError(ScriptErrorInsufficientFund,
+			return nil, NewScriptError(ScriptErrorInsufficientFund,
 				"account had insufficient funds")
 		default:
-			return nil, nil, errors.New("script execution failed")
+			return nil, errors.New("script execution failed")
 		}
 	}
 
@@ -126,7 +123,7 @@
 	for k, v := range script.Metadata {
 		_, ok := txMeta[k]
 		if ok {
-			return nil, nil, NewScriptError(ScriptErrorMetadataOverride,
+			return nil, NewScriptError(ScriptErrorMetadataOverride,
 				"cannot override metadata from script")
 		}
 		txMeta[k] = v
@@ -138,7 +135,7 @@
 		for k, v := range meta {
 			asMapAny := make(map[string]any)
 			if err := json.Unmarshal(v, &asMapAny); err != nil {
-				return nil, nil, errors.Wrap(err, "json.Unmarshal")
+				return nil, errors.Wrap(err, "json.Unmarshal")
 			}
 			if _, ok := accMeta["set_account_meta"]; !ok {
 				accMeta["set_account_meta"] = map[string]any{}
@@ -150,14 +147,6 @@
 				accMeta["set_account_meta"].(map[string]any)[account] = map[string]any{}
 			}
 			accMeta["set_account_meta"].(map[string]any)[account].(map[string]any)[k] = asMapAny
-
-			if addOps == nil {
-				addOps = &core.AdditionalOperations{SetAccountMeta: core.AccountsMeta{}}
-			}
-			if _, ok := addOps.SetAccountMeta[account]; !ok {
-				addOps.SetAccountMeta[account] = map[string]any{}
-			}
-			addOps.SetAccountMeta[account][k] = asMapAny
 		}
 	}
 
@@ -176,16 +165,11 @@
 		Postings:  postings,
 		Metadata:  core.Metadata(txMeta).Merge(accMeta),
 		Reference: script.Reference,
-	}, addOps, nil
+	}, nil
 }
 
-<<<<<<< HEAD
-func (l *Ledger) Execute(ctx context.Context, ops *core.AdditionalOperations, script core.Script) (*CommitResult, error) {
-	txData, ops, err := l.ProcessScript(ctx, ops, script)
-=======
 func (l *Ledger) Execute(ctx context.Context, script core.Script) (*CommitResult, error) {
-	txData, err := l.execute(ctx, script)
->>>>>>> affdf8a7
+	txData, err := l.ProcessScript(ctx, script)
 	if err != nil {
 		return nil, err
 	}
@@ -193,13 +177,8 @@
 	return l.Commit(ctx, *txData)
 }
 
-<<<<<<< HEAD
-func (l *Ledger) ExecutePreview(ctx context.Context, ops *core.AdditionalOperations, script core.Script) (*CommitResult, error) {
-	txData, ops, err := l.ProcessScript(ctx, ops, script)
-=======
 func (l *Ledger) ExecutePreview(ctx context.Context, script core.Script) (*CommitResult, error) {
-	txData, err := l.execute(ctx, script)
->>>>>>> affdf8a7
+	txData, err := l.ProcessScript(ctx, script)
 	if err != nil {
 		return nil, err
 	}
