--- conflicted
+++ resolved
@@ -11,7 +11,7 @@
 	"github.com/numary/machine/vm"
 )
 
-func (l *Ledger) Execute(ctx context.Context, script core.Script) ([]core.Transaction, error) {
+func (l *Ledger) Execute(ctx context.Context, script core.Script) ([]CommitTransactionResult, error) {
 	if script.Plain == "" {
 		return nil, errors.New("no script to execute")
 	}
@@ -94,25 +94,11 @@
 		}
 	}
 
-<<<<<<< HEAD
-	tx := core.Transaction{
-=======
 	t := core.TransactionData{
->>>>>>> a35c801f
 		Postings: m.Postings,
 		Metadata: m.GetTxMetaJson(),
 	}
 
-<<<<<<< HEAD
-	return l.Commit(ctx, []core.Transaction{tx})
-=======
 	_, ret, err := l.Commit(ctx, []core.TransactionData{t})
-	switch err {
-	case ErrCommitError:
-		return ret[0].Err
-	default:
-		return err
-	}
-	return err
->>>>>>> a35c801f
+	return ret, err
 }