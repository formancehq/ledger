package sqlstorage

import (
	"context"
	"database/sql"
<<<<<<< HEAD
	"encoding/base64"
	"encoding/json"
=======
>>>>>>> 023abd74
	"time"

	"github.com/huandu/go-sqlbuilder"
	"github.com/numary/go-libs/sharedapi"
	"github.com/numary/ledger/pkg/core"
	"github.com/numary/ledger/pkg/ledger/query"
)

<<<<<<< HEAD
func (s *Store) buildTransactionsQuery(p map[string]interface{}) (*sqlbuilder.SelectBuilder, TxsPaginationToken) {
	sb := sqlbuilder.NewSelectBuilder()
	t := TxsPaginationToken{}
=======
func (s *Store) buildTransactionsQuery(p map[string]interface{}) *sqlbuilder.SelectBuilder {
	sb := sqlbuilder.NewSelectBuilder()
>>>>>>> 023abd74

	sb.Select("t.id", "t.timestamp", "t.reference", "t.metadata", "t.postings")
	sb.From(s.schema.Table("transactions") + " t")
	if account, ok := p["account"]; ok && account.(string) != "" {
		arg := sb.Args.Add(account.(string))
		sb.Where(s.schema.Table("use_account") + "(t.postings, " + arg + ")")
		t.AccountFilter = account.(string)
	}
	if source, ok := p["source"]; ok && source.(string) != "" {
		arg := sb.Args.Add(source.(string))
		sb.Where(s.schema.Table("use_account_as_source") + "(t.postings, " + arg + ")")
		t.SourceFilter = source.(string)
	}
	if destination, ok := p["destination"]; ok && destination.(string) != "" {
		arg := sb.Args.Add(destination.(string))
		sb.Where(s.schema.Table("use_account_as_destination") + "(t.postings, " + arg + ")")
		t.DestinationFilter = destination.(string)
	}
	if reference, ok := p["reference"]; ok && reference.(string) != "" {
<<<<<<< HEAD
		sb.Where(sb.E("reference", reference.(string)))
		t.ReferenceFilter = reference.(string)
=======
		sb.Where(sb.E("t.reference", reference.(string)))
>>>>>>> 023abd74
	}
	if startTime, ok := p["start_time"]; ok && !startTime.(time.Time).IsZero() {
		sb.Where(sb.GE("t.timestamp", startTime.(time.Time).UTC().Format(time.RFC3339)))
		t.StartTime = startTime.(time.Time)
	}
	if endTime, ok := p["end_time"]; ok && !endTime.(time.Time).IsZero() {
		sb.Where(sb.L("t.timestamp", endTime.(time.Time).UTC().Format(time.RFC3339)))
		t.EndTime = endTime.(time.Time)
	}

<<<<<<< HEAD
	return sb, t
=======
	return sb
>>>>>>> 023abd74
}

func (s *Store) getTransactions(ctx context.Context, exec executor, q query.Transactions) (sharedapi.Cursor, error) {
	txs := make([]core.Transaction, 0)
<<<<<<< HEAD

	if q.Limit <= 0 {
		return sharedapi.Cursor{Data: txs}, nil
	}

	sb, t := s.buildTransactionsQuery(q.Params)
	if q.AfterTxID != 0 {
		sb.Where(sb.L("t.id", q.AfterTxID))
	}
	sb.OrderBy("t.id desc")
	// We fetch an additional transaction to know if there is more
	sb.Limit(int(q.Limit) + 1)
=======

	if q.Limit == 0 {
		return sharedapi.Cursor{Data: txs}, nil
	}

	sb := s.buildTransactionsQuery(q.Params)
	sb.OrderBy("t.id desc")
	if q.AfterTxID > 0 {
		sb.Where(sb.L("t.id", q.AfterTxID))
	}

	// We fetch an additional transaction to know if there are more
	sb.Limit(int(q.Limit + 1))
>>>>>>> 023abd74

	sqlq, args := sb.BuildWithFlavor(s.schema.Flavor())
	rows, err := exec.QueryContext(ctx, sqlq, args...)
	if err != nil {
		return sharedapi.Cursor{}, s.error(err)
	}
	defer func(rows *sql.Rows) {
		if err := rows.Close(); err != nil {
			panic(err)
		}
	}(rows)

	for rows.Next() {
		var (
			ref sql.NullString
			ts  sql.NullString
		)

		tx := core.Transaction{}
		if err := rows.Scan(
			&tx.ID,
			&ts,
			&ref,
			&tx.Metadata,
			&tx.Postings,
		); err != nil {
			return sharedapi.Cursor{}, err
		}
		tx.Reference = ref.String
		if tx.Metadata == nil {
			tx.Metadata = core.Metadata{}
		}
		timestamp, err := time.Parse(time.RFC3339, ts.String)
		if err != nil {
			return sharedapi.Cursor{}, err
		}
		tx.Timestamp = timestamp.UTC().Format(time.RFC3339)
		txs = append(txs, tx)
	}
	if rows.Err() != nil {
		return sharedapi.Cursor{}, s.error(err)
	}

<<<<<<< HEAD
	var previous, next string
	if q.AfterTxID > 0 && len(txs) > 0 {
		t.AfterTxID = txs[0].ID + query.DefaultLimit + 1
		raw, err := json.Marshal(t)
		if err != nil {
			return sharedapi.Cursor{}, s.error(err)
		}
		previous = base64.RawURLEncoding.EncodeToString(raw)
	}

	if len(txs) == int(q.Limit)+1 {
=======
	if len(txs) == int(q.Limit+1) {
>>>>>>> 023abd74
		txs = txs[:len(txs)-1]
		t.AfterTxID = txs[len(txs)-1].ID
		raw, err := json.Marshal(t)
		if err != nil {
			return sharedapi.Cursor{}, s.error(err)
		}
		next = base64.RawURLEncoding.EncodeToString(raw)
	}

	return sharedapi.Cursor{
		PageSize: len(txs),
<<<<<<< HEAD
		Previous: previous,
		Next:     next,
=======
>>>>>>> 023abd74
		Data:     txs,
	}, nil
}

func (s *Store) GetTransactions(ctx context.Context, q query.Transactions) (sharedapi.Cursor, error) {
	return s.getTransactions(ctx, s.schema, q)
}

func (s *Store) getTransaction(ctx context.Context, exec executor, txid uint64) (core.Transaction, error) {
	sb := sqlbuilder.NewSelectBuilder()
	sb.Select("id", "timestamp", "reference", "metadata", "postings")
	sb.From(s.schema.Table("transactions"))
	sb.Where(sb.Equal("id", txid))
	sb.OrderBy("id DESC")

	sqlq, args := sb.BuildWithFlavor(s.schema.Flavor())
	row := exec.QueryRowContext(ctx, sqlq, args...)
	if row.Err() != nil {
		return core.Transaction{}, s.error(row.Err())
	}

	var (
		ref sql.NullString
		ts  sql.NullString
		tx  core.Transaction
	)

	err := row.Scan(
		&tx.ID,
		&ts,
		&ref,
		&tx.Metadata,
		&tx.Postings,
	)
	if err != nil {
		if err == sql.ErrNoRows {
			return core.Transaction{}, nil
		}
		return core.Transaction{}, err
	}

	if tx.Metadata == nil {
		tx.Metadata = core.Metadata{}
	}
	t, err := time.Parse(time.RFC3339, ts.String)
	if err != nil {
		return core.Transaction{}, err
	}
	tx.Timestamp = t.UTC().Format(time.RFC3339)
	tx.Reference = ref.String

	return tx, nil
}

func (s *Store) GetTransaction(ctx context.Context, txId uint64) (tx core.Transaction, err error) {
	return s.getTransaction(ctx, s.schema, txId)
}

func (s *Store) getLastTransaction(ctx context.Context, exec executor) (*core.Transaction, error) {
	sb := sqlbuilder.NewSelectBuilder()
	sb.Select("id", "timestamp", "reference", "metadata", "postings")
	sb.From(s.schema.Table("transactions"))
	sb.OrderBy("id DESC")
	sb.Limit(1)

	sqlq, args := sb.BuildWithFlavor(s.schema.Flavor())
	row := exec.QueryRowContext(ctx, sqlq, args...)
	if row.Err() != nil {
		return nil, s.error(row.Err())
	}

	var (
		ref sql.NullString
		ts  sql.NullString
		tx  core.Transaction
	)

	err := row.Scan(
		&tx.ID,
		&ts,
		&ref,
		&tx.Metadata,
		&tx.Postings,
	)
	if err != nil {
		if err == sql.ErrNoRows {
			return nil, nil
		}
		return nil, err
	}

	if tx.Metadata == nil {
		tx.Metadata = core.Metadata{}
	}
	t, err := time.Parse(time.RFC3339, ts.String)
	if err != nil {
		return nil, err
	}
	tx.Timestamp = t.UTC().Format(time.RFC3339)
	tx.Reference = ref.String

	return &tx, nil
}

func (s *Store) GetLastTransaction(ctx context.Context) (*core.Transaction, error) {
	return s.getLastTransaction(ctx, s.schema)
}<|MERGE_RESOLUTION|>--- conflicted
+++ resolved
@@ -3,11 +3,8 @@
 import (
 	"context"
 	"database/sql"
-<<<<<<< HEAD
 	"encoding/base64"
 	"encoding/json"
-=======
->>>>>>> 023abd74
 	"time"
 
 	"github.com/huandu/go-sqlbuilder"
@@ -16,14 +13,9 @@
 	"github.com/numary/ledger/pkg/ledger/query"
 )
 
-<<<<<<< HEAD
 func (s *Store) buildTransactionsQuery(p map[string]interface{}) (*sqlbuilder.SelectBuilder, TxsPaginationToken) {
 	sb := sqlbuilder.NewSelectBuilder()
 	t := TxsPaginationToken{}
-=======
-func (s *Store) buildTransactionsQuery(p map[string]interface{}) *sqlbuilder.SelectBuilder {
-	sb := sqlbuilder.NewSelectBuilder()
->>>>>>> 023abd74
 
 	sb.Select("t.id", "t.timestamp", "t.reference", "t.metadata", "t.postings")
 	sb.From(s.schema.Table("transactions") + " t")
@@ -43,12 +35,8 @@
 		t.DestinationFilter = destination.(string)
 	}
 	if reference, ok := p["reference"]; ok && reference.(string) != "" {
-<<<<<<< HEAD
-		sb.Where(sb.E("reference", reference.(string)))
+		sb.Where(sb.E("t.reference", reference.(string)))
 		t.ReferenceFilter = reference.(string)
-=======
-		sb.Where(sb.E("t.reference", reference.(string)))
->>>>>>> 023abd74
 	}
 	if startTime, ok := p["start_time"]; ok && !startTime.(time.Time).IsZero() {
 		sb.Where(sb.GE("t.timestamp", startTime.(time.Time).UTC().Format(time.RFC3339)))
@@ -59,35 +47,17 @@
 		t.EndTime = endTime.(time.Time)
 	}
 
-<<<<<<< HEAD
 	return sb, t
-=======
-	return sb
->>>>>>> 023abd74
 }
 
 func (s *Store) getTransactions(ctx context.Context, exec executor, q query.Transactions) (sharedapi.Cursor, error) {
 	txs := make([]core.Transaction, 0)
-<<<<<<< HEAD
-
-	if q.Limit <= 0 {
-		return sharedapi.Cursor{Data: txs}, nil
-	}
-
-	sb, t := s.buildTransactionsQuery(q.Params)
-	if q.AfterTxID != 0 {
-		sb.Where(sb.L("t.id", q.AfterTxID))
-	}
-	sb.OrderBy("t.id desc")
-	// We fetch an additional transaction to know if there is more
-	sb.Limit(int(q.Limit) + 1)
-=======
 
 	if q.Limit == 0 {
 		return sharedapi.Cursor{Data: txs}, nil
 	}
 
-	sb := s.buildTransactionsQuery(q.Params)
+	sb, t := s.buildTransactionsQuery(q.Params)
 	sb.OrderBy("t.id desc")
 	if q.AfterTxID > 0 {
 		sb.Where(sb.L("t.id", q.AfterTxID))
@@ -95,7 +65,6 @@
 
 	// We fetch an additional transaction to know if there are more
 	sb.Limit(int(q.Limit + 1))
->>>>>>> 023abd74
 
 	sqlq, args := sb.BuildWithFlavor(s.schema.Flavor())
 	rows, err := exec.QueryContext(ctx, sqlq, args...)
@@ -139,7 +108,6 @@
 		return sharedapi.Cursor{}, s.error(err)
 	}
 
-<<<<<<< HEAD
 	var previous, next string
 	if q.AfterTxID > 0 && len(txs) > 0 {
 		t.AfterTxID = txs[0].ID + query.DefaultLimit + 1
@@ -150,10 +118,7 @@
 		previous = base64.RawURLEncoding.EncodeToString(raw)
 	}
 
-	if len(txs) == int(q.Limit)+1 {
-=======
 	if len(txs) == int(q.Limit+1) {
->>>>>>> 023abd74
 		txs = txs[:len(txs)-1]
 		t.AfterTxID = txs[len(txs)-1].ID
 		raw, err := json.Marshal(t)
@@ -165,11 +130,8 @@
 
 	return sharedapi.Cursor{
 		PageSize: len(txs),
-<<<<<<< HEAD
 		Previous: previous,
 		Next:     next,
-=======
->>>>>>> 023abd74
 		Data:     txs,
 	}, nil
 }
