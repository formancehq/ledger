package sqlstorage

import (
	"context"
	"database/sql"
	"encoding/base64"
	"encoding/json"
	"fmt"
	"strings"

	"github.com/huandu/go-sqlbuilder"
	"github.com/numary/go-libs/sharedapi"
	"github.com/numary/ledger/pkg/core"
	"github.com/numary/ledger/pkg/ledger/query"
)

<<<<<<< HEAD
func (s *Store) buildAccountsQuery(p map[string]interface{}) (*sqlbuilder.SelectBuilder, AccPaginationToken) {
=======
func (s *Store) buildAccountsQuery(p map[string]interface{}) *sqlbuilder.SelectBuilder {
>>>>>>> 023abd74
	sb := sqlbuilder.NewSelectBuilder()
	t := AccPaginationToken{}
	sb.From(s.schema.Table("accounts"))

	if address, ok := p["address"]; ok && address.(string) != "" {
		arg := sb.Args.Add("^" + address.(string) + "$")
		switch s.Schema().Flavor() {
		case sqlbuilder.PostgreSQL:
			sb.Where("address ~* " + arg)
		case sqlbuilder.SQLite:
			sb.Where("address REGEXP " + arg)
		}
<<<<<<< HEAD
		t.AddressRegexpFilter = address.(string)
=======
>>>>>>> 023abd74
	}

	if metadata, ok := p["metadata"]; ok {
		for key, value := range metadata.(map[string]string) {
			arg := sb.Args.Add(value)
			// TODO: Need to find another way to specify the prefix since Table() methods does not make sense for functions and procedures
			sb.Where(s.schema.Table(
				fmt.Sprintf("%s(metadata, %s, '%s')",
					SQLCustomFuncMetaCompare, arg, strings.ReplaceAll(key, ".", "', '")),
			))
		}
		t.MetadataFilter = metadata.(map[string]string)
	}

<<<<<<< HEAD
	return sb, t
=======
	return sb
>>>>>>> 023abd74
}

func (s *Store) getAccounts(ctx context.Context, exec executor, q query.Accounts) (sharedapi.Cursor, error) {
	accounts := make([]core.Account, 0)

	if q.Limit == 0 {
		return sharedapi.Cursor{Data: accounts}, nil
	}

<<<<<<< HEAD
	sb, t := s.buildAccountsQuery(q.Params)
	sb.Select("address", "metadata")
	sb.OrderBy("address desc")

	if q.AfterAddress != "" {
		sb.Where(sb.L("address", q.AfterAddress))
		t.AfterAddress = q.AfterAddress
	}

	// We fetch an additional account to know if there is more
	sb.Limit(int(q.Limit) + 1)
	t.Limit = q.Limit
	sb.Offset(int(q.Offset))
=======
	sb := s.buildAccountsQuery(q.Params).
		Select("address", "metadata").
		OrderBy("address desc")

	if q.AfterAddress != "" {
		sb.Where(sb.LessThan("address", q.AfterAddress))
	}

	// We fetch an additional account to know if we have more documents
	sb.Limit(int(q.Limit + 1))
>>>>>>> 023abd74

	sqlq, args := sb.BuildWithFlavor(s.schema.Flavor())
	rows, err := exec.QueryContext(ctx, sqlq, args...)
	if err != nil {
		return sharedapi.Cursor{}, s.error(err)
	}
	defer func(rows *sql.Rows) {
		if err := rows.Close(); err != nil {
			panic(err)
		}
	}(rows)

	for rows.Next() {
		account := core.Account{}
		if err := rows.Scan(&account.Address, &account.Metadata); err != nil {
			return sharedapi.Cursor{}, err
		}

		accounts = append(accounts, account)
	}
	if rows.Err() != nil {
		return sharedapi.Cursor{}, rows.Err()
	}

<<<<<<< HEAD
	var previous, next string
	if q.Offset-q.Limit > 0 {
		t.Offset = q.Offset - q.Limit
		raw, err := json.Marshal(t)
		if err != nil {
			return sharedapi.Cursor{}, s.error(err)
		}
		previous = base64.RawURLEncoding.EncodeToString(raw)
	}

	if len(accounts) == int(q.Limit)+1 {
		accounts = accounts[:len(accounts)-1]
		t.Offset = q.Offset + q.Limit
		raw, err := json.Marshal(t)
		if err != nil {
			return sharedapi.Cursor{}, s.error(err)
		}
		next = base64.RawURLEncoding.EncodeToString(raw)
=======
	if len(accounts) == int(q.Limit+1) {
		accounts = accounts[:len(accounts)-1]
>>>>>>> 023abd74
	}

	return sharedapi.Cursor{
		PageSize: len(accounts),
<<<<<<< HEAD
		Previous: previous,
		Next:     next,
=======
>>>>>>> 023abd74
		Data:     accounts,
	}, nil
}

func (s *Store) GetAccounts(ctx context.Context, q query.Accounts) (sharedapi.Cursor, error) {
	return s.getAccounts(ctx, s.schema, q)
}

func (s *Store) getAccount(ctx context.Context, exec executor, addr string) (core.Account, error) {
	sb := sqlbuilder.NewSelectBuilder()
	sb.Select("address", "metadata").
		From(s.schema.Table("accounts")).
		Where(sb.Equal("address", addr))

	sqlq, args := sb.BuildWithFlavor(s.schema.Flavor())
	row := exec.QueryRowContext(ctx, sqlq, args...)
	if err := row.Err(); err != nil {
		return core.Account{}, err
	}

	account := core.Account{}
	if err := row.Scan(&account.Address, &account.Metadata); err != nil {
		if err == sql.ErrNoRows {
			return core.Account{}, nil
		}
		return core.Account{}, err
	}

	return account, nil
}

func (s *Store) GetAccount(ctx context.Context, addr string) (core.Account, error) {
	return s.getAccount(ctx, s.schema, addr)
}<|MERGE_RESOLUTION|>--- conflicted
+++ resolved
@@ -14,11 +14,7 @@
 	"github.com/numary/ledger/pkg/ledger/query"
 )
 
-<<<<<<< HEAD
 func (s *Store) buildAccountsQuery(p map[string]interface{}) (*sqlbuilder.SelectBuilder, AccPaginationToken) {
-=======
-func (s *Store) buildAccountsQuery(p map[string]interface{}) *sqlbuilder.SelectBuilder {
->>>>>>> 023abd74
 	sb := sqlbuilder.NewSelectBuilder()
 	t := AccPaginationToken{}
 	sb.From(s.schema.Table("accounts"))
@@ -31,10 +27,7 @@
 		case sqlbuilder.SQLite:
 			sb.Where("address REGEXP " + arg)
 		}
-<<<<<<< HEAD
 		t.AddressRegexpFilter = address.(string)
-=======
->>>>>>> 023abd74
 	}
 
 	if metadata, ok := p["metadata"]; ok {
@@ -49,11 +42,7 @@
 		t.MetadataFilter = metadata.(map[string]string)
 	}
 
-<<<<<<< HEAD
 	return sb, t
-=======
-	return sb
->>>>>>> 023abd74
 }
 
 func (s *Store) getAccounts(ctx context.Context, exec executor, q query.Accounts) (sharedapi.Cursor, error) {
@@ -63,7 +52,6 @@
 		return sharedapi.Cursor{Data: accounts}, nil
 	}
 
-<<<<<<< HEAD
 	sb, t := s.buildAccountsQuery(q.Params)
 	sb.Select("address", "metadata")
 	sb.OrderBy("address desc")
@@ -74,21 +62,9 @@
 	}
 
 	// We fetch an additional account to know if there is more
-	sb.Limit(int(q.Limit) + 1)
+	sb.Limit(int(q.Limit + 1))
 	t.Limit = q.Limit
 	sb.Offset(int(q.Offset))
-=======
-	sb := s.buildAccountsQuery(q.Params).
-		Select("address", "metadata").
-		OrderBy("address desc")
-
-	if q.AfterAddress != "" {
-		sb.Where(sb.LessThan("address", q.AfterAddress))
-	}
-
-	// We fetch an additional account to know if we have more documents
-	sb.Limit(int(q.Limit + 1))
->>>>>>> 023abd74
 
 	sqlq, args := sb.BuildWithFlavor(s.schema.Flavor())
 	rows, err := exec.QueryContext(ctx, sqlq, args...)
@@ -113,7 +89,6 @@
 		return sharedapi.Cursor{}, rows.Err()
 	}
 
-<<<<<<< HEAD
 	var previous, next string
 	if q.Offset-q.Limit > 0 {
 		t.Offset = q.Offset - q.Limit
@@ -124,7 +99,7 @@
 		previous = base64.RawURLEncoding.EncodeToString(raw)
 	}
 
-	if len(accounts) == int(q.Limit)+1 {
+	if len(accounts) == int(q.Limit+1) {
 		accounts = accounts[:len(accounts)-1]
 		t.Offset = q.Offset + q.Limit
 		raw, err := json.Marshal(t)
@@ -132,19 +107,12 @@
 			return sharedapi.Cursor{}, s.error(err)
 		}
 		next = base64.RawURLEncoding.EncodeToString(raw)
-=======
-	if len(accounts) == int(q.Limit+1) {
-		accounts = accounts[:len(accounts)-1]
->>>>>>> 023abd74
 	}
 
 	return sharedapi.Cursor{
 		PageSize: len(accounts),
-<<<<<<< HEAD
 		Previous: previous,
 		Next:     next,
-=======
->>>>>>> 023abd74
 		Data:     accounts,
 	}, nil
 }
