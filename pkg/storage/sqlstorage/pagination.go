--- conflicted
+++ resolved
@@ -7,16 +7,6 @@
 )
 
 type TxsPaginationToken struct {
-<<<<<<< HEAD
-	AfterTxID         uint64    `json:"after"`
-	ReferenceFilter   string    `json:"reference,omitempty"`
-	AccountFilter     string    `json:"account,omitempty"`
-	SourceFilter      string    `json:"source,omitempty"`
-	DestinationFilter string    `json:"destination,omitempty"`
-	StartTime         time.Time `json:"start_time,omitempty"`
-	EndTime           time.Time `json:"end_time,omitempty"`
-	PageSize          uint      `json:"page_size,omitempty"`
-=======
 	AfterTxID         uint64            `json:"after"`
 	ReferenceFilter   string            `json:"reference,omitempty"`
 	AccountFilter     string            `json:"account,omitempty"`
@@ -26,7 +16,6 @@
 	EndTime           time.Time         `json:"end_time,omitempty"`
 	MetadataFilter    map[string]string `json:"metadata,omitempty"`
 	PageSize          uint              `json:"page_size,omitempty"`
->>>>>>> 2bce66b9
 }
 
 type AccPaginationToken struct {
